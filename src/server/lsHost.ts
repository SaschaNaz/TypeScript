/// <reference path="..\services\services.ts" />
/// <reference path="utilities.ts" />
/// <reference path="scriptInfo.ts" />

namespace ts.server {
<<<<<<< HEAD
    type NameResolutionWithFailedLookupLocations = { failedLookupLocations: string[], isInvalidated?: boolean };

    export class CachedServerHost implements ServerHost {
        args: string[];
        newLine: string;
        useCaseSensitiveFileNames: boolean;

        readonly trace: (s: string) => void;
        readonly realpath?: (path: string) => string;

        private getCanonicalFileName: (fileName: string) => string;
        private cachedReadDirectoryResult = createMap<FileSystemEntries>();
        private readonly currentDirectory: string;

        constructor(private readonly host: ServerHost) {
            this.args = host.args;
            this.newLine = host.newLine;
            this.useCaseSensitiveFileNames = host.useCaseSensitiveFileNames;
            this.getCanonicalFileName = createGetCanonicalFileName(this.useCaseSensitiveFileNames);
            if (host.trace) {
                this.trace = s => host.trace(s);
            }
            if (this.host.realpath) {
                this.realpath = path => this.host.realpath(path);
            }
            this.currentDirectory = this.host.getCurrentDirectory();
        }

        private getFileSystemEntries(rootDir: string) {
            const path = ts.toPath(rootDir, this.currentDirectory, this.getCanonicalFileName);
            const cachedResult = this.cachedReadDirectoryResult.get(path);
            if (cachedResult) {
                return cachedResult;
            }

            const resultFromHost: FileSystemEntries = {
                files: this.host.readDirectory(rootDir, /*extensions*/ undefined, /*exclude*/ undefined, /*include*/["*.*"]) || [],
                directories: this.host.getDirectories(rootDir) || []
            };

            this.cachedReadDirectoryResult.set(path, resultFromHost);
            return resultFromHost;
        }

        private canWorkWithCacheForDir(rootDir: string) {
            // Some of the hosts might not be able to handle read directory or getDirectories
            const path = ts.toPath(rootDir, this.currentDirectory, this.getCanonicalFileName);
            if (this.cachedReadDirectoryResult.get(path)) {
                return true;
            }
            try {
                return this.getFileSystemEntries(rootDir);
            }
            catch (_e) {
                return false;
            }
        }

        write(s: string) {
            return this.host.write(s);
        }

        writeFile(fileName: string, data: string, writeByteOrderMark?: boolean) {
            const path = ts.toPath(fileName, this.currentDirectory, this.getCanonicalFileName);
            const result = this.cachedReadDirectoryResult.get(getDirectoryPath(path));
            const baseFileName = getBaseFileName(toNormalizedPath(fileName));
            if (result && !some(result.files, file => this.fileNameEqual(file, baseFileName))) {
                result.files.push(baseFileName);
            }
            return this.host.writeFile(fileName, data, writeByteOrderMark);
        }

        resolvePath(path: string) {
            return this.host.resolvePath(path);
        }

        createDirectory(path: string) {
            Debug.fail(`Why is createDirectory called on the cached server for ${path}`);
        }

        getExecutingFilePath() {
            return this.host.getExecutingFilePath();
        }

        getCurrentDirectory() {
            return this.currentDirectory;
        }

        exit(exitCode?: number) {
            Debug.fail(`Why is exit called on the cached server: ${exitCode}`);
        }

        getEnvironmentVariable(name: string) {
            Debug.fail(`Why is getEnvironmentVariable called on the cached server: ${name}`);
            return this.host.getEnvironmentVariable(name);
        }

        getDirectories(rootDir: string) {
            if (this.canWorkWithCacheForDir(rootDir)) {
                return this.getFileSystemEntries(rootDir).directories;
            }
            return this.host.getDirectories(rootDir);
        }

        readDirectory(rootDir: string, extensions: string[], excludes: string[], includes: string[], depth: number): string[] {
            if (this.canWorkWithCacheForDir(rootDir)) {
                return matchFiles(rootDir, extensions, excludes, includes, this.useCaseSensitiveFileNames, this.currentDirectory, depth, path => this.getFileSystemEntries(path));
            }
            return this.host.readDirectory(rootDir, extensions, excludes, includes, depth);
        }

        fileExists(fileName: string): boolean {
            const path = ts.toPath(fileName, this.currentDirectory, this.getCanonicalFileName);
            const result = this.cachedReadDirectoryResult.get(getDirectoryPath(path));
            const baseName = getBaseFileName(toNormalizedPath(fileName));
            return (result && some(result.files, file => this.fileNameEqual(file, baseName))) || this.host.fileExists(fileName);
        }

        directoryExists(dirPath: string) {
            const path = ts.toPath(dirPath, this.currentDirectory, this.getCanonicalFileName);
            return this.cachedReadDirectoryResult.has(path) || this.host.directoryExists(dirPath);
        }

        readFile(path: string, encoding?: string): string {
            return this.host.readFile(path, encoding);
        }

        private fileNameEqual(name1: string, name2: string) {
            return this.getCanonicalFileName(name1) === this.getCanonicalFileName(name2);
        }

        private updateFileSystemEntry(entries: string[], baseName: string, isValid: boolean) {
            if (some(entries, entry => this.fileNameEqual(entry, baseName))) {
                if (!isValid) {
                    filterMutate(entries, entry => !this.fileNameEqual(entry, baseName));
                }
            }
            else if (isValid) {
                entries.push(baseName);
            }
        }

        addOrDeleteFileOrFolder(fileOrFolder: NormalizedPath) {
            const path = toPath(fileOrFolder, this.currentDirectory, this.getCanonicalFileName);
            const existingResult = this.cachedReadDirectoryResult.get(path);
            if (existingResult) {
                if (!this.host.directoryExists(fileOrFolder)) {
                    this.cachedReadDirectoryResult.delete(path);
                }
            }
            else {
                // Was this earlier file
                const parentResult = this.cachedReadDirectoryResult.get(getDirectoryPath(path));
                if (parentResult) {
                    const baseName = getBaseFileName(fileOrFolder);
                    if (parentResult) {
                        this.updateFileSystemEntry(parentResult.files, baseName, this.host.fileExists(path));
                        this.updateFileSystemEntry(parentResult.directories, baseName, this.host.directoryExists(path));
                    }
                }
            }
        }

        clearCache() {
            this.cachedReadDirectoryResult = createMap<FileSystemEntries>();
        }

        setTimeout(callback: (...args: any[]) => void, ms: number, ...args: any[]) {
            return this.host.setTimeout(callback, ms, ...args);
        }
        clearTimeout(timeoutId: any)  {
            return this.host.clearTimeout(timeoutId);
        }
        setImmediate(callback: (...args: any[]) => void, ...args: any[]) {
            this.host.setImmediate(callback, ...args);
        }
        clearImmediate(timeoutId: any) {
            this.host.clearImmediate(timeoutId);
        }

    }

    export class LSHost implements ts.LanguageServiceHost, ModuleResolutionHost {
        private compilationSettings: ts.CompilerOptions;
=======
    export class LSHost implements LanguageServiceHost, ModuleResolutionHost {
        private compilationSettings: CompilerOptions;
>>>>>>> d2ec45f3
        private readonly resolvedModuleNames = createMap<Map<ResolvedModuleWithFailedLookupLocations>>();
        private readonly resolvedTypeReferenceDirectives = createMap<Map<ResolvedTypeReferenceDirectiveWithFailedLookupLocations>>();
        /* @internal */
        readonly getCanonicalFileName: (fileName: string) => string;

        private filesWithChangedSetOfUnresolvedImports: Path[];

        private resolveModuleName: typeof resolveModuleName;
        readonly trace: (s: string) => void;
        readonly realpath?: (path: string) => string;
        /*@internal*/
        host: ServerHost;

        constructor(host: ServerHost, private project: Project, private readonly cancellationToken: HostCancellationToken) {
            this.host = host;
            this.cancellationToken = new ThrottledCancellationToken(cancellationToken, project.projectService.throttleWaitMilliseconds);
            this.getCanonicalFileName = createGetCanonicalFileName(this.host.useCaseSensitiveFileNames);

            if (host.trace) {
                this.trace = s => host.trace(s);
            }

            this.resolveModuleName = (moduleName, containingFile, compilerOptions, host) => {
                const globalCache = this.project.getTypeAcquisition().enable
                    ? this.project.projectService.typingsInstaller.globalTypingsCacheLocation
                    : undefined;
                const primaryResult = resolveModuleName(moduleName, containingFile, compilerOptions, host);
                // return result immediately only if it is .ts, .tsx or .d.ts
                if (moduleHasNonRelativeName(moduleName) && !(primaryResult.resolvedModule && extensionIsTypeScript(primaryResult.resolvedModule.extension)) && globalCache !== undefined) {
                    // otherwise try to load typings from @types

                    // create different collection of failed lookup locations for second pass
                    // if it will fail and we've already found something during the first pass - we don't want to pollute its results
                    const { resolvedModule, failedLookupLocations } = loadModuleFromGlobalCache(moduleName, this.project.getProjectName(), compilerOptions, host, globalCache);
                    if (resolvedModule) {
                        return { resolvedModule, failedLookupLocations: primaryResult.failedLookupLocations.concat(failedLookupLocations) };
                    }
                }
                return primaryResult;
            };

            if (this.host.realpath) {
                this.realpath = path => this.host.realpath(path);
            }
        }

        dispose() {
            this.project = undefined;
            this.resolveModuleName = undefined;
            this.host = undefined;
        }

        public startRecordingFilesWithChangedResolutions() {
            this.filesWithChangedSetOfUnresolvedImports = [];
        }

        public finishRecordingFilesWithChangedResolutions() {
            const collected = this.filesWithChangedSetOfUnresolvedImports;
            this.filesWithChangedSetOfUnresolvedImports = undefined;
            return collected;
        }

        private resolveNamesWithLocalCache<T extends NameResolutionWithFailedLookupLocations, R>(
            names: string[],
            containingFile: string,
            cache: Map<Map<T>>,
            loader: (name: string, containingFile: string, options: CompilerOptions, host: ModuleResolutionHost) => T,
            getResult: (s: T) => R,
            getResultFileName: (result: R) => string | undefined,
            logChanges: boolean): R[] {

            const path = toPath(containingFile, this.host.getCurrentDirectory(), this.getCanonicalFileName);
            const currentResolutionsInFile = cache.get(path);

            const newResolutions: Map<T> = createMap<T>();
            const resolvedModules: R[] = [];
            const compilerOptions = this.getCompilationSettings();

            for (const name of names) {
                // check if this is a duplicate entry in the list
                let resolution = newResolutions.get(name);
                if (!resolution) {
                    const existingResolution = currentResolutionsInFile && currentResolutionsInFile.get(name);
                    if (moduleResolutionIsValid(existingResolution)) {
                        // ok, it is safe to use existing name resolution results
                        resolution = existingResolution;
                    }
                    else {
                        resolution = loader(name, containingFile, compilerOptions, this);
                        newResolutions.set(name, resolution);
                    }
                    if (logChanges && this.filesWithChangedSetOfUnresolvedImports && !resolutionIsEqualTo(existingResolution, resolution)) {
                        this.filesWithChangedSetOfUnresolvedImports.push(path);
                        // reset log changes to avoid recording the same file multiple times
                        logChanges = false;
                    }
                }

                Debug.assert(resolution !== undefined);

                resolvedModules.push(getResult(resolution));
            }

            // replace old results with a new one
            cache.set(path, newResolutions);
            return resolvedModules;

            function resolutionIsEqualTo(oldResolution: T, newResolution: T): boolean {
                if (oldResolution === newResolution) {
                    return true;
                }
                if (!oldResolution || !newResolution || oldResolution.isInvalidated) {
                    return false;
                }
                const oldResult = getResult(oldResolution);
                const newResult = getResult(newResolution);
                if (oldResult === newResult) {
                    return true;
                }
                if (!oldResult || !newResult) {
                    return false;
                }
                return getResultFileName(oldResult) === getResultFileName(newResult);
            }

            function moduleResolutionIsValid(resolution: T): boolean {
                if (!resolution || resolution.isInvalidated) {
                    return false;
                }

                const result = getResult(resolution);
                if (result) {
                    return true;
                }

                // consider situation if we have no candidate locations as valid resolution.
                // after all there is no point to invalidate it if we have no idea where to look for the module.
                return resolution.failedLookupLocations.length === 0;
            }
        }

        getNewLine() {
            return this.host.newLine;
        }

        getProjectVersion() {
            return this.project.getProjectVersion();
        }

        getCompilationSettings() {
            return this.compilationSettings;
        }

        useCaseSensitiveFileNames() {
            return this.host.useCaseSensitiveFileNames;
        }

        getCancellationToken() {
            return this.cancellationToken;
        }

        resolveTypeReferenceDirectives(typeDirectiveNames: string[], containingFile: string): ResolvedTypeReferenceDirective[] {
            return this.resolveNamesWithLocalCache(typeDirectiveNames, containingFile, this.resolvedTypeReferenceDirectives, resolveTypeReferenceDirective,
                m => m.resolvedTypeReferenceDirective, r => r.resolvedFileName,  /*logChanges*/ false);
        }

        resolveModuleNames(moduleNames: string[], containingFile: string): ResolvedModuleFull[] {
            return this.resolveNamesWithLocalCache(moduleNames, containingFile, this.resolvedModuleNames, this.resolveModuleName,
                m => m.resolvedModule, r => r.resolvedFileName, /*logChanges*/ true);
        }

        getDefaultLibFileName() {
            const nodeModuleBinDir = getDirectoryPath(normalizePath(this.host.getExecutingFilePath()));
            return combinePaths(nodeModuleBinDir, getDefaultLibFileName(this.compilationSettings));
        }

        getScriptSnapshot(filename: string): IScriptSnapshot {
            const scriptInfo = this.project.getScriptInfoLSHost(filename);
            if (scriptInfo) {
                return scriptInfo.getSnapshot();
            }
        }

        getScriptFileNames() {
            return this.project.getRootFilesLSHost();
        }

        getTypeRootsVersion() {
            return this.project.typesVersion;
        }

        getScriptKind(fileName: string) {
            const info = this.project.getScriptInfoLSHost(fileName);
            return info && info.scriptKind;
        }

        getScriptVersion(filename: string) {
            const info = this.project.getScriptInfoLSHost(filename);
            return info && info.getLatestVersion();
        }

        getCurrentDirectory(): string {
            return this.host.getCurrentDirectory();
        }

        resolvePath(path: string): string {
            return this.host.resolvePath(path);
        }

        fileExists(file: string): boolean {
            // As an optimization, don't hit the disks for files we already know don't exist
            // (because we're watching for their creation).
            const path = toPath(file, this.host.getCurrentDirectory(), this.getCanonicalFileName);
            return !this.project.isWatchedMissingFile(path) && this.host.fileExists(file);
        }

        readFile(fileName: string): string {
            return this.host.readFile(fileName);
        }

        directoryExists(path: string): boolean {
            return this.host.directoryExists(path);
        }

        readDirectory(path: string, extensions?: ReadonlyArray<string>, exclude?: ReadonlyArray<string>, include?: ReadonlyArray<string>, depth?: number): string[] {
            return this.host.readDirectory(path, extensions, exclude, include, depth);
        }

        getDirectories(path: string): string[] {
            return this.host.getDirectories(path);
        }

        notifyFileRemoved(info: ScriptInfo) {
            this.invalidateResolutionOfDeletedFile(info, this.resolvedModuleNames,
                m => m.resolvedModule, r => r.resolvedFileName);
            this.invalidateResolutionOfDeletedFile(info, this.resolvedTypeReferenceDirectives,
                m => m.resolvedTypeReferenceDirective, r => r.resolvedFileName);
        }

        private invalidateResolutionOfDeletedFile<T extends NameResolutionWithFailedLookupLocations, R>(
            deletedInfo: ScriptInfo,
            cache: Map<Map<T>>,
            getResult: (s: T) => R,
            getResultFileName: (result: R) => string | undefined) {
            cache.forEach((value, path) => {
                if (path === deletedInfo.path) {
                    cache.delete(path);
                }
                else if (value) {
                    value.forEach((resolution) => {
                        if (resolution && !resolution.isInvalidated) {
                            const result = getResult(resolution);
                            if (result) {
                                if (getResultFileName(result) === deletedInfo.path) {
                                    resolution.isInvalidated = true;
                                }
                            }
                        }
                    });
                }
            });
        }

        setCompilationSettings(opt: CompilerOptions) {
            if (changesAffectModuleResolution(this.compilationSettings, opt)) {
                this.resolvedModuleNames.clear();
                this.resolvedTypeReferenceDirectives.clear();
            }
            this.compilationSettings = opt;
        }
    }
}
<|MERGE_RESOLUTION|>--- conflicted
+++ resolved
@@ -1,466 +1,465 @@
-/// <reference path="..\services\services.ts" />
-/// <reference path="utilities.ts" />
-/// <reference path="scriptInfo.ts" />
-
-namespace ts.server {
-<<<<<<< HEAD
-    type NameResolutionWithFailedLookupLocations = { failedLookupLocations: string[], isInvalidated?: boolean };
-
-    export class CachedServerHost implements ServerHost {
-        args: string[];
-        newLine: string;
-        useCaseSensitiveFileNames: boolean;
-
-        readonly trace: (s: string) => void;
-        readonly realpath?: (path: string) => string;
-
-        private getCanonicalFileName: (fileName: string) => string;
-        private cachedReadDirectoryResult = createMap<FileSystemEntries>();
-        private readonly currentDirectory: string;
-
-        constructor(private readonly host: ServerHost) {
-            this.args = host.args;
-            this.newLine = host.newLine;
-            this.useCaseSensitiveFileNames = host.useCaseSensitiveFileNames;
-            this.getCanonicalFileName = createGetCanonicalFileName(this.useCaseSensitiveFileNames);
-            if (host.trace) {
-                this.trace = s => host.trace(s);
-            }
-            if (this.host.realpath) {
-                this.realpath = path => this.host.realpath(path);
-            }
-            this.currentDirectory = this.host.getCurrentDirectory();
-        }
-
-        private getFileSystemEntries(rootDir: string) {
-            const path = ts.toPath(rootDir, this.currentDirectory, this.getCanonicalFileName);
-            const cachedResult = this.cachedReadDirectoryResult.get(path);
-            if (cachedResult) {
-                return cachedResult;
-            }
-
-            const resultFromHost: FileSystemEntries = {
-                files: this.host.readDirectory(rootDir, /*extensions*/ undefined, /*exclude*/ undefined, /*include*/["*.*"]) || [],
-                directories: this.host.getDirectories(rootDir) || []
-            };
-
-            this.cachedReadDirectoryResult.set(path, resultFromHost);
-            return resultFromHost;
-        }
-
-        private canWorkWithCacheForDir(rootDir: string) {
-            // Some of the hosts might not be able to handle read directory or getDirectories
-            const path = ts.toPath(rootDir, this.currentDirectory, this.getCanonicalFileName);
-            if (this.cachedReadDirectoryResult.get(path)) {
-                return true;
-            }
-            try {
-                return this.getFileSystemEntries(rootDir);
-            }
-            catch (_e) {
-                return false;
-            }
-        }
-
-        write(s: string) {
-            return this.host.write(s);
-        }
-
-        writeFile(fileName: string, data: string, writeByteOrderMark?: boolean) {
-            const path = ts.toPath(fileName, this.currentDirectory, this.getCanonicalFileName);
-            const result = this.cachedReadDirectoryResult.get(getDirectoryPath(path));
-            const baseFileName = getBaseFileName(toNormalizedPath(fileName));
-            if (result && !some(result.files, file => this.fileNameEqual(file, baseFileName))) {
-                result.files.push(baseFileName);
-            }
-            return this.host.writeFile(fileName, data, writeByteOrderMark);
-        }
-
-        resolvePath(path: string) {
-            return this.host.resolvePath(path);
-        }
-
-        createDirectory(path: string) {
-            Debug.fail(`Why is createDirectory called on the cached server for ${path}`);
-        }
-
-        getExecutingFilePath() {
-            return this.host.getExecutingFilePath();
-        }
-
-        getCurrentDirectory() {
-            return this.currentDirectory;
-        }
-
-        exit(exitCode?: number) {
-            Debug.fail(`Why is exit called on the cached server: ${exitCode}`);
-        }
-
-        getEnvironmentVariable(name: string) {
-            Debug.fail(`Why is getEnvironmentVariable called on the cached server: ${name}`);
-            return this.host.getEnvironmentVariable(name);
-        }
-
-        getDirectories(rootDir: string) {
-            if (this.canWorkWithCacheForDir(rootDir)) {
-                return this.getFileSystemEntries(rootDir).directories;
-            }
-            return this.host.getDirectories(rootDir);
-        }
-
-        readDirectory(rootDir: string, extensions: string[], excludes: string[], includes: string[], depth: number): string[] {
-            if (this.canWorkWithCacheForDir(rootDir)) {
-                return matchFiles(rootDir, extensions, excludes, includes, this.useCaseSensitiveFileNames, this.currentDirectory, depth, path => this.getFileSystemEntries(path));
-            }
-            return this.host.readDirectory(rootDir, extensions, excludes, includes, depth);
-        }
-
-        fileExists(fileName: string): boolean {
-            const path = ts.toPath(fileName, this.currentDirectory, this.getCanonicalFileName);
-            const result = this.cachedReadDirectoryResult.get(getDirectoryPath(path));
-            const baseName = getBaseFileName(toNormalizedPath(fileName));
-            return (result && some(result.files, file => this.fileNameEqual(file, baseName))) || this.host.fileExists(fileName);
-        }
-
-        directoryExists(dirPath: string) {
-            const path = ts.toPath(dirPath, this.currentDirectory, this.getCanonicalFileName);
-            return this.cachedReadDirectoryResult.has(path) || this.host.directoryExists(dirPath);
-        }
-
-        readFile(path: string, encoding?: string): string {
-            return this.host.readFile(path, encoding);
-        }
-
-        private fileNameEqual(name1: string, name2: string) {
-            return this.getCanonicalFileName(name1) === this.getCanonicalFileName(name2);
-        }
-
-        private updateFileSystemEntry(entries: string[], baseName: string, isValid: boolean) {
-            if (some(entries, entry => this.fileNameEqual(entry, baseName))) {
-                if (!isValid) {
-                    filterMutate(entries, entry => !this.fileNameEqual(entry, baseName));
-                }
-            }
-            else if (isValid) {
-                entries.push(baseName);
-            }
-        }
-
-        addOrDeleteFileOrFolder(fileOrFolder: NormalizedPath) {
-            const path = toPath(fileOrFolder, this.currentDirectory, this.getCanonicalFileName);
-            const existingResult = this.cachedReadDirectoryResult.get(path);
-            if (existingResult) {
-                if (!this.host.directoryExists(fileOrFolder)) {
-                    this.cachedReadDirectoryResult.delete(path);
-                }
-            }
-            else {
-                // Was this earlier file
-                const parentResult = this.cachedReadDirectoryResult.get(getDirectoryPath(path));
-                if (parentResult) {
-                    const baseName = getBaseFileName(fileOrFolder);
-                    if (parentResult) {
-                        this.updateFileSystemEntry(parentResult.files, baseName, this.host.fileExists(path));
-                        this.updateFileSystemEntry(parentResult.directories, baseName, this.host.directoryExists(path));
-                    }
-                }
-            }
-        }
-
-        clearCache() {
-            this.cachedReadDirectoryResult = createMap<FileSystemEntries>();
-        }
-
-        setTimeout(callback: (...args: any[]) => void, ms: number, ...args: any[]) {
-            return this.host.setTimeout(callback, ms, ...args);
-        }
-        clearTimeout(timeoutId: any)  {
-            return this.host.clearTimeout(timeoutId);
-        }
-        setImmediate(callback: (...args: any[]) => void, ...args: any[]) {
-            this.host.setImmediate(callback, ...args);
-        }
-        clearImmediate(timeoutId: any) {
-            this.host.clearImmediate(timeoutId);
-        }
-
-    }
-
-    export class LSHost implements ts.LanguageServiceHost, ModuleResolutionHost {
-        private compilationSettings: ts.CompilerOptions;
-=======
-    export class LSHost implements LanguageServiceHost, ModuleResolutionHost {
-        private compilationSettings: CompilerOptions;
->>>>>>> d2ec45f3
-        private readonly resolvedModuleNames = createMap<Map<ResolvedModuleWithFailedLookupLocations>>();
-        private readonly resolvedTypeReferenceDirectives = createMap<Map<ResolvedTypeReferenceDirectiveWithFailedLookupLocations>>();
-        /* @internal */
-        readonly getCanonicalFileName: (fileName: string) => string;
-
-        private filesWithChangedSetOfUnresolvedImports: Path[];
-
-        private resolveModuleName: typeof resolveModuleName;
-        readonly trace: (s: string) => void;
-        readonly realpath?: (path: string) => string;
-        /*@internal*/
-        host: ServerHost;
-
-        constructor(host: ServerHost, private project: Project, private readonly cancellationToken: HostCancellationToken) {
-            this.host = host;
-            this.cancellationToken = new ThrottledCancellationToken(cancellationToken, project.projectService.throttleWaitMilliseconds);
-            this.getCanonicalFileName = createGetCanonicalFileName(this.host.useCaseSensitiveFileNames);
-
-            if (host.trace) {
-                this.trace = s => host.trace(s);
-            }
-
-            this.resolveModuleName = (moduleName, containingFile, compilerOptions, host) => {
-                const globalCache = this.project.getTypeAcquisition().enable
-                    ? this.project.projectService.typingsInstaller.globalTypingsCacheLocation
-                    : undefined;
-                const primaryResult = resolveModuleName(moduleName, containingFile, compilerOptions, host);
-                // return result immediately only if it is .ts, .tsx or .d.ts
-                if (moduleHasNonRelativeName(moduleName) && !(primaryResult.resolvedModule && extensionIsTypeScript(primaryResult.resolvedModule.extension)) && globalCache !== undefined) {
-                    // otherwise try to load typings from @types
-
-                    // create different collection of failed lookup locations for second pass
-                    // if it will fail and we've already found something during the first pass - we don't want to pollute its results
-                    const { resolvedModule, failedLookupLocations } = loadModuleFromGlobalCache(moduleName, this.project.getProjectName(), compilerOptions, host, globalCache);
-                    if (resolvedModule) {
-                        return { resolvedModule, failedLookupLocations: primaryResult.failedLookupLocations.concat(failedLookupLocations) };
-                    }
-                }
-                return primaryResult;
-            };
-
-            if (this.host.realpath) {
-                this.realpath = path => this.host.realpath(path);
-            }
-        }
-
-        dispose() {
-            this.project = undefined;
-            this.resolveModuleName = undefined;
-            this.host = undefined;
-        }
-
-        public startRecordingFilesWithChangedResolutions() {
-            this.filesWithChangedSetOfUnresolvedImports = [];
-        }
-
-        public finishRecordingFilesWithChangedResolutions() {
-            const collected = this.filesWithChangedSetOfUnresolvedImports;
-            this.filesWithChangedSetOfUnresolvedImports = undefined;
-            return collected;
-        }
-
-        private resolveNamesWithLocalCache<T extends NameResolutionWithFailedLookupLocations, R>(
-            names: string[],
-            containingFile: string,
-            cache: Map<Map<T>>,
-            loader: (name: string, containingFile: string, options: CompilerOptions, host: ModuleResolutionHost) => T,
-            getResult: (s: T) => R,
-            getResultFileName: (result: R) => string | undefined,
-            logChanges: boolean): R[] {
-
-            const path = toPath(containingFile, this.host.getCurrentDirectory(), this.getCanonicalFileName);
-            const currentResolutionsInFile = cache.get(path);
-
-            const newResolutions: Map<T> = createMap<T>();
-            const resolvedModules: R[] = [];
-            const compilerOptions = this.getCompilationSettings();
-
-            for (const name of names) {
-                // check if this is a duplicate entry in the list
-                let resolution = newResolutions.get(name);
-                if (!resolution) {
-                    const existingResolution = currentResolutionsInFile && currentResolutionsInFile.get(name);
-                    if (moduleResolutionIsValid(existingResolution)) {
-                        // ok, it is safe to use existing name resolution results
-                        resolution = existingResolution;
-                    }
-                    else {
-                        resolution = loader(name, containingFile, compilerOptions, this);
-                        newResolutions.set(name, resolution);
-                    }
-                    if (logChanges && this.filesWithChangedSetOfUnresolvedImports && !resolutionIsEqualTo(existingResolution, resolution)) {
-                        this.filesWithChangedSetOfUnresolvedImports.push(path);
-                        // reset log changes to avoid recording the same file multiple times
-                        logChanges = false;
-                    }
-                }
-
-                Debug.assert(resolution !== undefined);
-
-                resolvedModules.push(getResult(resolution));
-            }
-
-            // replace old results with a new one
-            cache.set(path, newResolutions);
-            return resolvedModules;
-
-            function resolutionIsEqualTo(oldResolution: T, newResolution: T): boolean {
-                if (oldResolution === newResolution) {
-                    return true;
-                }
-                if (!oldResolution || !newResolution || oldResolution.isInvalidated) {
-                    return false;
-                }
-                const oldResult = getResult(oldResolution);
-                const newResult = getResult(newResolution);
-                if (oldResult === newResult) {
-                    return true;
-                }
-                if (!oldResult || !newResult) {
-                    return false;
-                }
-                return getResultFileName(oldResult) === getResultFileName(newResult);
-            }
-
-            function moduleResolutionIsValid(resolution: T): boolean {
-                if (!resolution || resolution.isInvalidated) {
-                    return false;
-                }
-
-                const result = getResult(resolution);
-                if (result) {
-                    return true;
-                }
-
-                // consider situation if we have no candidate locations as valid resolution.
-                // after all there is no point to invalidate it if we have no idea where to look for the module.
-                return resolution.failedLookupLocations.length === 0;
-            }
-        }
-
-        getNewLine() {
-            return this.host.newLine;
-        }
-
-        getProjectVersion() {
-            return this.project.getProjectVersion();
-        }
-
-        getCompilationSettings() {
-            return this.compilationSettings;
-        }
-
-        useCaseSensitiveFileNames() {
-            return this.host.useCaseSensitiveFileNames;
-        }
-
-        getCancellationToken() {
-            return this.cancellationToken;
-        }
-
-        resolveTypeReferenceDirectives(typeDirectiveNames: string[], containingFile: string): ResolvedTypeReferenceDirective[] {
-            return this.resolveNamesWithLocalCache(typeDirectiveNames, containingFile, this.resolvedTypeReferenceDirectives, resolveTypeReferenceDirective,
-                m => m.resolvedTypeReferenceDirective, r => r.resolvedFileName,  /*logChanges*/ false);
-        }
-
-        resolveModuleNames(moduleNames: string[], containingFile: string): ResolvedModuleFull[] {
-            return this.resolveNamesWithLocalCache(moduleNames, containingFile, this.resolvedModuleNames, this.resolveModuleName,
-                m => m.resolvedModule, r => r.resolvedFileName, /*logChanges*/ true);
-        }
-
-        getDefaultLibFileName() {
-            const nodeModuleBinDir = getDirectoryPath(normalizePath(this.host.getExecutingFilePath()));
-            return combinePaths(nodeModuleBinDir, getDefaultLibFileName(this.compilationSettings));
-        }
-
-        getScriptSnapshot(filename: string): IScriptSnapshot {
-            const scriptInfo = this.project.getScriptInfoLSHost(filename);
-            if (scriptInfo) {
-                return scriptInfo.getSnapshot();
-            }
-        }
-
-        getScriptFileNames() {
-            return this.project.getRootFilesLSHost();
-        }
-
-        getTypeRootsVersion() {
-            return this.project.typesVersion;
-        }
-
-        getScriptKind(fileName: string) {
-            const info = this.project.getScriptInfoLSHost(fileName);
-            return info && info.scriptKind;
-        }
-
-        getScriptVersion(filename: string) {
-            const info = this.project.getScriptInfoLSHost(filename);
-            return info && info.getLatestVersion();
-        }
-
-        getCurrentDirectory(): string {
-            return this.host.getCurrentDirectory();
-        }
-
-        resolvePath(path: string): string {
-            return this.host.resolvePath(path);
-        }
-
-        fileExists(file: string): boolean {
-            // As an optimization, don't hit the disks for files we already know don't exist
-            // (because we're watching for their creation).
-            const path = toPath(file, this.host.getCurrentDirectory(), this.getCanonicalFileName);
-            return !this.project.isWatchedMissingFile(path) && this.host.fileExists(file);
-        }
-
-        readFile(fileName: string): string {
-            return this.host.readFile(fileName);
-        }
-
-        directoryExists(path: string): boolean {
-            return this.host.directoryExists(path);
-        }
-
-        readDirectory(path: string, extensions?: ReadonlyArray<string>, exclude?: ReadonlyArray<string>, include?: ReadonlyArray<string>, depth?: number): string[] {
-            return this.host.readDirectory(path, extensions, exclude, include, depth);
-        }
-
-        getDirectories(path: string): string[] {
-            return this.host.getDirectories(path);
-        }
-
-        notifyFileRemoved(info: ScriptInfo) {
-            this.invalidateResolutionOfDeletedFile(info, this.resolvedModuleNames,
-                m => m.resolvedModule, r => r.resolvedFileName);
-            this.invalidateResolutionOfDeletedFile(info, this.resolvedTypeReferenceDirectives,
-                m => m.resolvedTypeReferenceDirective, r => r.resolvedFileName);
-        }
-
-        private invalidateResolutionOfDeletedFile<T extends NameResolutionWithFailedLookupLocations, R>(
-            deletedInfo: ScriptInfo,
-            cache: Map<Map<T>>,
-            getResult: (s: T) => R,
-            getResultFileName: (result: R) => string | undefined) {
-            cache.forEach((value, path) => {
-                if (path === deletedInfo.path) {
-                    cache.delete(path);
-                }
-                else if (value) {
-                    value.forEach((resolution) => {
-                        if (resolution && !resolution.isInvalidated) {
-                            const result = getResult(resolution);
-                            if (result) {
-                                if (getResultFileName(result) === deletedInfo.path) {
-                                    resolution.isInvalidated = true;
-                                }
-                            }
-                        }
-                    });
-                }
-            });
-        }
-
-        setCompilationSettings(opt: CompilerOptions) {
-            if (changesAffectModuleResolution(this.compilationSettings, opt)) {
-                this.resolvedModuleNames.clear();
-                this.resolvedTypeReferenceDirectives.clear();
-            }
-            this.compilationSettings = opt;
-        }
-    }
-}
+/// <reference path="..\services\services.ts" />
+/// <reference path="utilities.ts" />
+/// <reference path="scriptInfo.ts" />
+
+namespace ts.server {
+    export class CachedServerHost implements ServerHost {
+        args: string[];
+        newLine: string;
+        useCaseSensitiveFileNames: boolean;
+
+        readonly trace: (s: string) => void;
+        readonly realpath?: (path: string) => string;
+
+        private getCanonicalFileName: (fileName: string) => string;
+        private cachedReadDirectoryResult = createMap<FileSystemEntries>();
+        private readonly currentDirectory: string;
+
+        constructor(private readonly host: ServerHost) {
+            this.args = host.args;
+            this.newLine = host.newLine;
+            this.useCaseSensitiveFileNames = host.useCaseSensitiveFileNames;
+            this.getCanonicalFileName = createGetCanonicalFileName(this.useCaseSensitiveFileNames);
+            if (host.trace) {
+                this.trace = s => host.trace(s);
+            }
+            if (this.host.realpath) {
+                this.realpath = path => this.host.realpath(path);
+            }
+            this.currentDirectory = this.host.getCurrentDirectory();
+        }
+
+        private getFileSystemEntries(rootDir: string) {
+            const path = toPath(rootDir, this.currentDirectory, this.getCanonicalFileName);
+            const cachedResult = this.cachedReadDirectoryResult.get(path);
+            if (cachedResult) {
+                return cachedResult;
+            }
+
+            const resultFromHost: FileSystemEntries = {
+                files: this.host.readDirectory(rootDir, /*extensions*/ undefined, /*exclude*/ undefined, /*include*/["*.*"]) || [],
+                directories: this.host.getDirectories(rootDir) || []
+            };
+
+            this.cachedReadDirectoryResult.set(path, resultFromHost);
+            return resultFromHost;
+        }
+
+        private canWorkWithCacheForDir(rootDir: string) {
+            // Some of the hosts might not be able to handle read directory or getDirectories
+            const path = toPath(rootDir, this.currentDirectory, this.getCanonicalFileName);
+            if (this.cachedReadDirectoryResult.get(path)) {
+                return true;
+            }
+            try {
+                return this.getFileSystemEntries(rootDir);
+            }
+            catch (_e) {
+                return false;
+            }
+        }
+
+        write(s: string) {
+            return this.host.write(s);
+        }
+
+        writeFile(fileName: string, data: string, writeByteOrderMark?: boolean) {
+            const path = toPath(fileName, this.currentDirectory, this.getCanonicalFileName);
+            const result = this.cachedReadDirectoryResult.get(getDirectoryPath(path));
+            const baseFileName = getBaseFileName(toNormalizedPath(fileName));
+            if (result) {
+                result.files = this.updateFileSystemEntry(result.files, baseFileName, /*isValid*/ true);
+            }
+            return this.host.writeFile(fileName, data, writeByteOrderMark);
+        }
+
+        resolvePath(path: string) {
+            return this.host.resolvePath(path);
+        }
+
+        createDirectory(path: string) {
+            Debug.fail(`Why is createDirectory called on the cached server for ${path}`);
+        }
+
+        getExecutingFilePath() {
+            return this.host.getExecutingFilePath();
+        }
+
+        getCurrentDirectory() {
+            return this.currentDirectory;
+        }
+
+        exit(exitCode?: number) {
+            Debug.fail(`Why is exit called on the cached server: ${exitCode}`);
+        }
+
+        getEnvironmentVariable(name: string) {
+            Debug.fail(`Why is getEnvironmentVariable called on the cached server: ${name}`);
+            return this.host.getEnvironmentVariable(name);
+        }
+
+        getDirectories(rootDir: string) {
+            if (this.canWorkWithCacheForDir(rootDir)) {
+                return this.getFileSystemEntries(rootDir).directories.slice();
+            }
+            return this.host.getDirectories(rootDir);
+        }
+
+        readDirectory(rootDir: string, extensions: string[], excludes: string[], includes: string[], depth: number): string[] {
+            if (this.canWorkWithCacheForDir(rootDir)) {
+                return matchFiles(rootDir, extensions, excludes, includes, this.useCaseSensitiveFileNames, this.currentDirectory, depth, path => this.getFileSystemEntries(path));
+            }
+            return this.host.readDirectory(rootDir, extensions, excludes, includes, depth);
+        }
+
+        fileExists(fileName: string): boolean {
+            const path = toPath(fileName, this.currentDirectory, this.getCanonicalFileName);
+            const result = this.cachedReadDirectoryResult.get(getDirectoryPath(path));
+            const baseName = getBaseFileName(toNormalizedPath(fileName));
+            return (result && this.hasEntry(result.files, baseName)) || this.host.fileExists(fileName);
+        }
+
+        directoryExists(dirPath: string) {
+            const path = toPath(dirPath, this.currentDirectory, this.getCanonicalFileName);
+            return this.cachedReadDirectoryResult.has(path) || this.host.directoryExists(dirPath);
+        }
+
+        readFile(path: string, encoding?: string): string {
+            return this.host.readFile(path, encoding);
+        }
+
+        private fileNameEqual(name1: string, name2: string) {
+            return this.getCanonicalFileName(name1) === this.getCanonicalFileName(name2);
+        }
+
+        private hasEntry(entries: ReadonlyArray<string>, name: string) {
+            return some(entries, file => this.fileNameEqual(file, name));
+        }
+
+        private updateFileSystemEntry(entries: ReadonlyArray<string>, baseName: string, isValid: boolean) {
+            if (this.hasEntry(entries, baseName)) {
+                if (!isValid) {
+                    return filter(entries, entry => !this.fileNameEqual(entry, baseName));
+                }
+            }
+            else if (isValid) {
+                return entries.concat(baseName);
+            }
+            return entries;
+        }
+
+        addOrDeleteFileOrFolder(fileOrFolder: NormalizedPath) {
+            const path = toPath(fileOrFolder, this.currentDirectory, this.getCanonicalFileName);
+            const existingResult = this.cachedReadDirectoryResult.get(path);
+            if (existingResult) {
+                if (!this.host.directoryExists(fileOrFolder)) {
+                    this.cachedReadDirectoryResult.delete(path);
+                }
+            }
+            else {
+                // Was this earlier file
+                const parentResult = this.cachedReadDirectoryResult.get(getDirectoryPath(path));
+                if (parentResult) {
+                    const baseName = getBaseFileName(fileOrFolder);
+                    if (parentResult) {
+                        parentResult.files = this.updateFileSystemEntry(parentResult.files, baseName, this.host.fileExists(path));
+                        parentResult.directories = this.updateFileSystemEntry(parentResult.directories, baseName, this.host.directoryExists(path));
+                    }
+                }
+            }
+        }
+
+        clearCache() {
+            this.cachedReadDirectoryResult = createMap<FileSystemEntries>();
+        }
+
+        setTimeout(callback: (...args: any[]) => void, ms: number, ...args: any[]) {
+            return this.host.setTimeout(callback, ms, ...args);
+        }
+        clearTimeout(timeoutId: any)  {
+            return this.host.clearTimeout(timeoutId);
+        }
+        setImmediate(callback: (...args: any[]) => void, ...args: any[]) {
+            this.host.setImmediate(callback, ...args);
+        }
+        clearImmediate(timeoutId: any) {
+            this.host.clearImmediate(timeoutId);
+        }
+
+    }
+
+    type NameResolutionWithFailedLookupLocations = { failedLookupLocations: string[], isInvalidated?: boolean };
+    export class LSHost implements LanguageServiceHost, ModuleResolutionHost {
+        private compilationSettings: CompilerOptions;
+        private readonly resolvedModuleNames = createMap<Map<ResolvedModuleWithFailedLookupLocations>>();
+        private readonly resolvedTypeReferenceDirectives = createMap<Map<ResolvedTypeReferenceDirectiveWithFailedLookupLocations>>();
+        /* @internal */
+        readonly getCanonicalFileName: (fileName: string) => string;
+
+        private filesWithChangedSetOfUnresolvedImports: Path[];
+
+        private resolveModuleName: typeof resolveModuleName;
+        readonly trace: (s: string) => void;
+        readonly realpath?: (path: string) => string;
+        /*@internal*/
+        host: ServerHost;
+
+        constructor(host: ServerHost, private project: Project, private readonly cancellationToken: HostCancellationToken) {
+            this.host = host;
+            this.cancellationToken = new ThrottledCancellationToken(cancellationToken, project.projectService.throttleWaitMilliseconds);
+            this.getCanonicalFileName = createGetCanonicalFileName(this.host.useCaseSensitiveFileNames);
+
+            if (host.trace) {
+                this.trace = s => host.trace(s);
+            }
+
+            this.resolveModuleName = (moduleName, containingFile, compilerOptions, host) => {
+                const globalCache = this.project.getTypeAcquisition().enable
+                    ? this.project.projectService.typingsInstaller.globalTypingsCacheLocation
+                    : undefined;
+                const primaryResult = resolveModuleName(moduleName, containingFile, compilerOptions, host);
+                // return result immediately only if it is .ts, .tsx or .d.ts
+                if (moduleHasNonRelativeName(moduleName) && !(primaryResult.resolvedModule && extensionIsTypeScript(primaryResult.resolvedModule.extension)) && globalCache !== undefined) {
+                    // otherwise try to load typings from @types
+
+                    // create different collection of failed lookup locations for second pass
+                    // if it will fail and we've already found something during the first pass - we don't want to pollute its results
+                    const { resolvedModule, failedLookupLocations } = loadModuleFromGlobalCache(moduleName, this.project.getProjectName(), compilerOptions, host, globalCache);
+                    if (resolvedModule) {
+                        return { resolvedModule, failedLookupLocations: primaryResult.failedLookupLocations.concat(failedLookupLocations) };
+                    }
+                }
+                return primaryResult;
+            };
+
+            if (this.host.realpath) {
+                this.realpath = path => this.host.realpath(path);
+            }
+        }
+
+        dispose() {
+            this.project = undefined;
+            this.resolveModuleName = undefined;
+            this.host = undefined;
+        }
+
+        public startRecordingFilesWithChangedResolutions() {
+            this.filesWithChangedSetOfUnresolvedImports = [];
+        }
+
+        public finishRecordingFilesWithChangedResolutions() {
+            const collected = this.filesWithChangedSetOfUnresolvedImports;
+            this.filesWithChangedSetOfUnresolvedImports = undefined;
+            return collected;
+        }
+
+        private resolveNamesWithLocalCache<T extends NameResolutionWithFailedLookupLocations, R>(
+            names: string[],
+            containingFile: string,
+            cache: Map<Map<T>>,
+            loader: (name: string, containingFile: string, options: CompilerOptions, host: ModuleResolutionHost) => T,
+            getResult: (s: T) => R,
+            getResultFileName: (result: R) => string | undefined,
+            logChanges: boolean): R[] {
+
+            const path = toPath(containingFile, this.host.getCurrentDirectory(), this.getCanonicalFileName);
+            const currentResolutionsInFile = cache.get(path);
+
+            const newResolutions: Map<T> = createMap<T>();
+            const resolvedModules: R[] = [];
+            const compilerOptions = this.getCompilationSettings();
+
+            for (const name of names) {
+                // check if this is a duplicate entry in the list
+                let resolution = newResolutions.get(name);
+                if (!resolution) {
+                    const existingResolution = currentResolutionsInFile && currentResolutionsInFile.get(name);
+                    if (moduleResolutionIsValid(existingResolution)) {
+                        // ok, it is safe to use existing name resolution results
+                        resolution = existingResolution;
+                    }
+                    else {
+                        resolution = loader(name, containingFile, compilerOptions, this);
+                        newResolutions.set(name, resolution);
+                    }
+                    if (logChanges && this.filesWithChangedSetOfUnresolvedImports && !resolutionIsEqualTo(existingResolution, resolution)) {
+                        this.filesWithChangedSetOfUnresolvedImports.push(path);
+                        // reset log changes to avoid recording the same file multiple times
+                        logChanges = false;
+                    }
+                }
+
+                Debug.assert(resolution !== undefined);
+
+                resolvedModules.push(getResult(resolution));
+            }
+
+            // replace old results with a new one
+            cache.set(path, newResolutions);
+            return resolvedModules;
+
+            function resolutionIsEqualTo(oldResolution: T, newResolution: T): boolean {
+                if (oldResolution === newResolution) {
+                    return true;
+                }
+                if (!oldResolution || !newResolution || oldResolution.isInvalidated) {
+                    return false;
+                }
+                const oldResult = getResult(oldResolution);
+                const newResult = getResult(newResolution);
+                if (oldResult === newResult) {
+                    return true;
+                }
+                if (!oldResult || !newResult) {
+                    return false;
+                }
+                return getResultFileName(oldResult) === getResultFileName(newResult);
+            }
+
+            function moduleResolutionIsValid(resolution: T): boolean {
+                if (!resolution || resolution.isInvalidated) {
+                    return false;
+                }
+
+                const result = getResult(resolution);
+                if (result) {
+                    return true;
+                }
+
+                // consider situation if we have no candidate locations as valid resolution.
+                // after all there is no point to invalidate it if we have no idea where to look for the module.
+                return resolution.failedLookupLocations.length === 0;
+            }
+        }
+
+        getNewLine() {
+            return this.host.newLine;
+        }
+
+        getProjectVersion() {
+            return this.project.getProjectVersion();
+        }
+
+        getCompilationSettings() {
+            return this.compilationSettings;
+        }
+
+        useCaseSensitiveFileNames() {
+            return this.host.useCaseSensitiveFileNames;
+        }
+
+        getCancellationToken() {
+            return this.cancellationToken;
+        }
+
+        resolveTypeReferenceDirectives(typeDirectiveNames: string[], containingFile: string): ResolvedTypeReferenceDirective[] {
+            return this.resolveNamesWithLocalCache(typeDirectiveNames, containingFile, this.resolvedTypeReferenceDirectives, resolveTypeReferenceDirective,
+                m => m.resolvedTypeReferenceDirective, r => r.resolvedFileName,  /*logChanges*/ false);
+        }
+
+        resolveModuleNames(moduleNames: string[], containingFile: string): ResolvedModuleFull[] {
+            return this.resolveNamesWithLocalCache(moduleNames, containingFile, this.resolvedModuleNames, this.resolveModuleName,
+                m => m.resolvedModule, r => r.resolvedFileName, /*logChanges*/ true);
+        }
+
+        getDefaultLibFileName() {
+            const nodeModuleBinDir = getDirectoryPath(normalizePath(this.host.getExecutingFilePath()));
+            return combinePaths(nodeModuleBinDir, getDefaultLibFileName(this.compilationSettings));
+        }
+
+        getScriptSnapshot(filename: string): IScriptSnapshot {
+            const scriptInfo = this.project.getScriptInfoLSHost(filename);
+            if (scriptInfo) {
+                return scriptInfo.getSnapshot();
+            }
+        }
+
+        getScriptFileNames() {
+            return this.project.getRootFilesLSHost();
+        }
+
+        getTypeRootsVersion() {
+            return this.project.typesVersion;
+        }
+
+        getScriptKind(fileName: string) {
+            const info = this.project.getScriptInfoLSHost(fileName);
+            return info && info.scriptKind;
+        }
+
+        getScriptVersion(filename: string) {
+            const info = this.project.getScriptInfoLSHost(filename);
+            return info && info.getLatestVersion();
+        }
+
+        getCurrentDirectory(): string {
+            return this.host.getCurrentDirectory();
+        }
+
+        resolvePath(path: string): string {
+            return this.host.resolvePath(path);
+        }
+
+        fileExists(file: string): boolean {
+            // As an optimization, don't hit the disks for files we already know don't exist
+            // (because we're watching for their creation).
+            const path = toPath(file, this.host.getCurrentDirectory(), this.getCanonicalFileName);
+            return !this.project.isWatchedMissingFile(path) && this.host.fileExists(file);
+        }
+
+        readFile(fileName: string): string {
+            return this.host.readFile(fileName);
+        }
+
+        directoryExists(path: string): boolean {
+            return this.host.directoryExists(path);
+        }
+
+        readDirectory(path: string, extensions?: ReadonlyArray<string>, exclude?: ReadonlyArray<string>, include?: ReadonlyArray<string>, depth?: number): string[] {
+            return this.host.readDirectory(path, extensions, exclude, include, depth);
+        }
+
+        getDirectories(path: string): string[] {
+            return this.host.getDirectories(path);
+        }
+
+        notifyFileRemoved(info: ScriptInfo) {
+            this.invalidateResolutionOfDeletedFile(info, this.resolvedModuleNames,
+                m => m.resolvedModule, r => r.resolvedFileName);
+            this.invalidateResolutionOfDeletedFile(info, this.resolvedTypeReferenceDirectives,
+                m => m.resolvedTypeReferenceDirective, r => r.resolvedFileName);
+        }
+
+        private invalidateResolutionOfDeletedFile<T extends NameResolutionWithFailedLookupLocations, R>(
+            deletedInfo: ScriptInfo,
+            cache: Map<Map<T>>,
+            getResult: (s: T) => R,
+            getResultFileName: (result: R) => string | undefined) {
+            cache.forEach((value, path) => {
+                if (path === deletedInfo.path) {
+                    cache.delete(path);
+                }
+                else if (value) {
+                    value.forEach((resolution) => {
+                        if (resolution && !resolution.isInvalidated) {
+                            const result = getResult(resolution);
+                            if (result) {
+                                if (getResultFileName(result) === deletedInfo.path) {
+                                    resolution.isInvalidated = true;
+                                }
+                            }
+                        }
+                    });
+                }
+            });
+        }
+
+        setCompilationSettings(opt: CompilerOptions) {
+            if (changesAffectModuleResolution(this.compilationSettings, opt)) {
+                this.resolvedModuleNames.clear();
+                this.resolvedTypeReferenceDirectives.clear();
+            }
+            this.compilationSettings = opt;
+        }
+    }
+}