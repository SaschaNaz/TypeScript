--- conflicted
+++ resolved
@@ -1,63 +1,3 @@
-<<<<<<< HEAD
-tests/cases/conformance/expressions/functionCalls/callWithSpread.ts(52,21): error TS2468: Spread operator in 'new' expressions is only available when targeting ECMAScript 6 and higher.
-
-
-==== tests/cases/conformance/expressions/functionCalls/callWithSpread.ts (1 errors) ====
-    interface X {
-        foo(x: number, y: number, ...z: string[]);
-    }
-    
-    function foo(x: number, y: number, ...z: string[]) {
-    }
-    
-    var a: string[];
-    var z: number[];
-    var obj: X;
-    var xa: X[];
-    
-    foo(1, 2, "abc");
-    foo(1, 2, ...a);
-    foo(1, 2, ...a, "abc");
-    
-    obj.foo(1, 2, "abc");
-    obj.foo(1, 2, ...a);
-    obj.foo(1, 2, ...a, "abc");
-    
-    (obj.foo)(1, 2, "abc");
-    (obj.foo)(1, 2, ...a);
-    (obj.foo)(1, 2, ...a, "abc");
-    
-    xa[1].foo(1, 2, "abc");
-    xa[1].foo(1, 2, ...a);
-    xa[1].foo(1, 2, ...a, "abc");
-    
-    (<Function>xa[1].foo)(...[1, 2, "abc"]);
-    
-    class C {
-        constructor(x: number, y: number, ...z: string[]) {
-            this.foo(x, y);
-            this.foo(x, y, ...z);
-        }
-        foo(x: number, y: number, ...z: string[]) {
-        }
-    }
-    
-    class D extends C {
-        constructor() {
-            super(1, 2);
-            super(1, 2, ...a);
-        }
-        foo() {
-            super.foo(1, 2);
-            super.foo(1, 2, ...a);
-        }
-    }
-    
-    // Only supported in when target is ES6
-    var c = new C(1, 2, ...a);
-                        ~~~~
-!!! error TS2468: Spread operator in 'new' expressions is only available when targeting ECMAScript 6 and higher.
-=======
 tests/cases/conformance/expressions/functionCalls/callWithSpread.ts(52,21): error TS2472: Spread operator in 'new' expressions is only available when targeting ECMAScript 6 and higher.
 
 
@@ -116,5 +56,4 @@
     var c = new C(1, 2, ...a);
                         ~~~~
 !!! error TS2472: Spread operator in 'new' expressions is only available when targeting ECMAScript 6 and higher.
->>>>>>> a27d19dd
     