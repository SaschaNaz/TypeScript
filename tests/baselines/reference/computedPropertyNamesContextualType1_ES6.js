--- conflicted
+++ resolved
@@ -7,20 +7,10 @@
 var o: I = {
     ["" + 0](y) { return y.length; },
     ["" + 1]: y => y.length
-<<<<<<< HEAD
 }
 
 //// [computedPropertyNamesContextualType1_ES6.js]
 var o = {
     ["" + 0](y) { return y.length; },
     ["" + 1]: y => y.length
-};
-=======
-}
-
-//// [computedPropertyNamesContextualType1_ES6.js]
-var o = {
-    ["" + 0](y) { return y.length; },
-    ["" + 1]: y => { return y.length; }
-};
->>>>>>> 622eb926
+};