--- conflicted
+++ resolved
@@ -6,20 +6,10 @@
 var o: I = {
     [+"foo"](y) { return y.length; },
     [+"bar"]: y => y.length
-<<<<<<< HEAD
 }
 
 //// [computedPropertyNamesContextualType3_ES6.js]
 var o = {
     [+"foo"](y) { return y.length; },
     [+"bar"]: y => y.length
-};
-=======
-}
-
-//// [computedPropertyNamesContextualType3_ES6.js]
-var o = {
-    [+"foo"](y) { return y.length; },
-    [+"bar"]: y => { return y.length; }
-};
->>>>>>> 622eb926
+};