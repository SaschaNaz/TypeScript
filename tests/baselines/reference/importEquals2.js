--- conflicted
+++ resolved
@@ -1,55 +1,51 @@
-//// [tests/cases/conformance/externalModules/typeOnly/importEquals2.ts] ////
-
-//// [a.ts]
+//// [tests/cases/conformance/externalModules/typeOnly/importEquals2.ts] ////
+
+//// [a.ts]
 class A {}
 export type { A }
-
-//// [b.ts]
+
+//// [b.ts]
 import * as a from './a';
 export = a;
-
-//// [c.ts]
+
+//// [c.ts]
 import a = require('./b');
 new a.A(); // Error
-
-
-//// [a.js]
-"use strict";
-exports.__esModule = true;
-var A = /** @class */ (function () {
-    function A() {
-    }
-    return A;
-}());
-//// [b.js]
-"use strict";
-var __createBinding = (this && this.__createBinding) || (Object.create ? (function(o, m, k, k2) {
-    if (k2 === undefined) k2 = k;
-    Object.defineProperty(o, k2, { enumerable: true, get: function() { return m[k]; } });
-}) : (function(o, m, k, k2) {
-    if (k2 === undefined) k2 = k;
-    o[k2] = m[k];
-}));
-var __setModuleDefault = (this && this.__setModuleDefault) || (Object.create ? (function(o, v) {
-    Object.defineProperty(o, "default", { enumerable: true, value: v });
-}) : function(o, v) {
-    o["default"] = v;
-});
-var __importStar = (this && this.__importStar) || function (mod) {
-    if (mod && mod.__esModule) return mod;
-    var result = {};
-<<<<<<< HEAD
-    if (mod != null) for (var k in mod) if (Object.prototype.hasOwnProperty.call(mod, k)) __createBinding(result, mod, k);
-=======
-    if (mod != null) for (var k in mod) if (k !== "default" && Object.hasOwnProperty.call(mod, k)) __createBinding(result, mod, k);
->>>>>>> b397d1fd
-    __setModuleDefault(result, mod);
-    return result;
-};
-var a = __importStar(require("./a"));
-module.exports = a;
-//// [c.js]
-"use strict";
-exports.__esModule = true;
-var a = require("./b");
-new a.A(); // Error
+
+
+//// [a.js]
+"use strict";
+exports.__esModule = true;
+var A = /** @class */ (function () {
+    function A() {
+    }
+    return A;
+}());
+//// [b.js]
+"use strict";
+var __createBinding = (this && this.__createBinding) || (Object.create ? (function(o, m, k, k2) {
+    if (k2 === undefined) k2 = k;
+    Object.defineProperty(o, k2, { enumerable: true, get: function() { return m[k]; } });
+}) : (function(o, m, k, k2) {
+    if (k2 === undefined) k2 = k;
+    o[k2] = m[k];
+}));
+var __setModuleDefault = (this && this.__setModuleDefault) || (Object.create ? (function(o, v) {
+    Object.defineProperty(o, "default", { enumerable: true, value: v });
+}) : function(o, v) {
+    o["default"] = v;
+});
+var __importStar = (this && this.__importStar) || function (mod) {
+    if (mod && mod.__esModule) return mod;
+    var result = {};
+    if (mod != null) for (var k in mod) if (k !== "default" && Object.prototype.hasOwnProperty.call(mod, k)) __createBinding(result, mod, k);
+    __setModuleDefault(result, mod);
+    return result;
+};
+var a = __importStar(require("./a"));
+module.exports = a;
+//// [c.js]
+"use strict";
+exports.__esModule = true;
+var a = require("./b");
+new a.A(); // Error