--- conflicted
+++ resolved
@@ -1,38 +1,28 @@
-tests/cases/conformance/interfaces/interfaceDeclarations/interfaceWithPropertyThatIsPrivateInBaseType.ts(5,11): error TS2429: Interface 'Foo' incorrectly extends interface 'Base':
-  Private property 'x' cannot be reimplemented.
-tests/cases/conformance/interfaces/interfaceDeclarations/interfaceWithPropertyThatIsPrivateInBaseType.ts(13,11): error TS2429: Interface 'Foo2<T>' incorrectly extends interface 'Base2<T>':
-  Private property 'x' cannot be reimplemented.
-
-
-==== tests/cases/conformance/interfaces/interfaceDeclarations/interfaceWithPropertyThatIsPrivateInBaseType.ts (2 errors) ====
-    class Base {
-        private x: number;
-    }
-    
-    interface Foo extends Base { // error
-              ~~~
-<<<<<<< HEAD
-!!! Interface 'Foo' incorrectly extends interface 'Base':
-!!!   Property 'x' is private in type 'Base' but not in type 'Foo'.
-=======
-!!! error TS2429: Interface 'Foo' incorrectly extends interface 'Base':
-!!! error TS2429:   Private property 'x' cannot be reimplemented.
->>>>>>> d867cecf
-        x: number;
-    }
-    
-    class Base2<T> {
-        private x: T;
-    }
-    
-    interface Foo2<T> extends Base2<T> { // error
-              ~~~~
-<<<<<<< HEAD
-!!! Interface 'Foo2<T>' incorrectly extends interface 'Base2<T>':
-!!!   Property 'x' is private in type 'Base2<T>' but not in type 'Foo2<T>'.
-=======
-!!! error TS2429: Interface 'Foo2<T>' incorrectly extends interface 'Base2<T>':
-!!! error TS2429:   Private property 'x' cannot be reimplemented.
->>>>>>> d867cecf
-        x: number;
+tests/cases/conformance/interfaces/interfaceDeclarations/interfaceWithPropertyThatIsPrivateInBaseType.ts(5,11): error TS2429: Interface 'Foo' incorrectly extends interface 'Base':
+  Property 'x' is private in type 'Base' but not in type 'Foo'.
+tests/cases/conformance/interfaces/interfaceDeclarations/interfaceWithPropertyThatIsPrivateInBaseType.ts(13,11): error TS2429: Interface 'Foo2<T>' incorrectly extends interface 'Base2<T>':
+  Property 'x' is private in type 'Base2<T>' but not in type 'Foo2<T>'.
+
+
+==== tests/cases/conformance/interfaces/interfaceDeclarations/interfaceWithPropertyThatIsPrivateInBaseType.ts (2 errors) ====
+    class Base {
+        private x: number;
+    }
+    
+    interface Foo extends Base { // error
+              ~~~
+!!! error TS2429: Interface 'Foo' incorrectly extends interface 'Base':
+!!! error TS2429:   Property 'x' is private in type 'Base' but not in type 'Foo'.
+        x: number;
+    }
+    
+    class Base2<T> {
+        private x: T;
+    }
+    
+    interface Foo2<T> extends Base2<T> { // error
+              ~~~~
+!!! error TS2429: Interface 'Foo2<T>' incorrectly extends interface 'Base2<T>':
+!!! error TS2429:   Property 'x' is private in type 'Base2<T>' but not in type 'Foo2<T>'.
+        x: number;
     }