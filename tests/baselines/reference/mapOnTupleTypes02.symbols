=== tests/cases/compiler/mapOnTupleTypes02.ts ===
export type Point = [number, number];
>Point : Symbol(Point, Decl(mapOnTupleTypes02.ts, 0, 0))

export function increment(point: Point) {
>increment : Symbol(increment, Decl(mapOnTupleTypes02.ts, 0, 37))
>point : Symbol(point, Decl(mapOnTupleTypes02.ts, 2, 26))
>Point : Symbol(Point, Decl(mapOnTupleTypes02.ts, 0, 0))

  return point.map(d => d + 1);
<<<<<<< HEAD
>point.map : Symbol(Array.map, Decl(lib.d.ts, --, --), Decl(lib.d.ts, --, --), Decl(lib.d.ts, --, --), Decl(lib.d.ts, --, --), Decl(lib.d.ts, --, --))
>point : Symbol(point, Decl(mapOnTupleTypes02.ts, 2, 26))
>map : Symbol(Array.map, Decl(lib.d.ts, --, --), Decl(lib.d.ts, --, --), Decl(lib.d.ts, --, --), Decl(lib.d.ts, --, --), Decl(lib.d.ts, --, --))
>d : Symbol(d, Decl(mapOnTupleTypes02.ts, 3, 19))
>d : Symbol(d, Decl(mapOnTupleTypes02.ts, 3, 19))
=======
>point.map : Symbol(Array.map, Decl(lib.d.ts, --, --), Decl(lib.d.ts, --, --), Decl(lib.d.ts, --, --), Decl(lib.d.ts, --, --), Decl(lib.d.ts, --, --), Decl(lib.d.ts, --, --), Decl(lib.d.ts, --, --), Decl(lib.d.ts, --, --), Decl(lib.d.ts, --, --), Decl(lib.d.ts, --, --), Decl(lib.d.ts, --, --), Decl(lib.d.ts, --, --), Decl(lib.d.ts, --, --), Decl(lib.d.ts, --, --), Decl(lib.d.ts, --, --))
>point : Symbol(point, Decl(mapOnTupleTypes02.ts, 3, 26))
>map : Symbol(Array.map, Decl(lib.d.ts, --, --), Decl(lib.d.ts, --, --), Decl(lib.d.ts, --, --), Decl(lib.d.ts, --, --), Decl(lib.d.ts, --, --), Decl(lib.d.ts, --, --), Decl(lib.d.ts, --, --), Decl(lib.d.ts, --, --), Decl(lib.d.ts, --, --), Decl(lib.d.ts, --, --), Decl(lib.d.ts, --, --), Decl(lib.d.ts, --, --), Decl(lib.d.ts, --, --), Decl(lib.d.ts, --, --), Decl(lib.d.ts, --, --))
>d : Symbol(d, Decl(mapOnTupleTypes02.ts, 4, 19))
>d : Symbol(d, Decl(mapOnTupleTypes02.ts, 4, 19))
>>>>>>> 363c5144
}
<|MERGE_RESOLUTION|>--- conflicted
+++ resolved
@@ -1,24 +1,16 @@
-=== tests/cases/compiler/mapOnTupleTypes02.ts ===
-export type Point = [number, number];
->Point : Symbol(Point, Decl(mapOnTupleTypes02.ts, 0, 0))
-
-export function increment(point: Point) {
->increment : Symbol(increment, Decl(mapOnTupleTypes02.ts, 0, 37))
->point : Symbol(point, Decl(mapOnTupleTypes02.ts, 2, 26))
->Point : Symbol(Point, Decl(mapOnTupleTypes02.ts, 0, 0))
-
-  return point.map(d => d + 1);
-<<<<<<< HEAD
->point.map : Symbol(Array.map, Decl(lib.d.ts, --, --), Decl(lib.d.ts, --, --), Decl(lib.d.ts, --, --), Decl(lib.d.ts, --, --), Decl(lib.d.ts, --, --))
->point : Symbol(point, Decl(mapOnTupleTypes02.ts, 2, 26))
->map : Symbol(Array.map, Decl(lib.d.ts, --, --), Decl(lib.d.ts, --, --), Decl(lib.d.ts, --, --), Decl(lib.d.ts, --, --), Decl(lib.d.ts, --, --))
->d : Symbol(d, Decl(mapOnTupleTypes02.ts, 3, 19))
->d : Symbol(d, Decl(mapOnTupleTypes02.ts, 3, 19))
-=======
->point.map : Symbol(Array.map, Decl(lib.d.ts, --, --), Decl(lib.d.ts, --, --), Decl(lib.d.ts, --, --), Decl(lib.d.ts, --, --), Decl(lib.d.ts, --, --), Decl(lib.d.ts, --, --), Decl(lib.d.ts, --, --), Decl(lib.d.ts, --, --), Decl(lib.d.ts, --, --), Decl(lib.d.ts, --, --), Decl(lib.d.ts, --, --), Decl(lib.d.ts, --, --), Decl(lib.d.ts, --, --), Decl(lib.d.ts, --, --), Decl(lib.d.ts, --, --))
->point : Symbol(point, Decl(mapOnTupleTypes02.ts, 3, 26))
->map : Symbol(Array.map, Decl(lib.d.ts, --, --), Decl(lib.d.ts, --, --), Decl(lib.d.ts, --, --), Decl(lib.d.ts, --, --), Decl(lib.d.ts, --, --), Decl(lib.d.ts, --, --), Decl(lib.d.ts, --, --), Decl(lib.d.ts, --, --), Decl(lib.d.ts, --, --), Decl(lib.d.ts, --, --), Decl(lib.d.ts, --, --), Decl(lib.d.ts, --, --), Decl(lib.d.ts, --, --), Decl(lib.d.ts, --, --), Decl(lib.d.ts, --, --))
->d : Symbol(d, Decl(mapOnTupleTypes02.ts, 4, 19))
->d : Symbol(d, Decl(mapOnTupleTypes02.ts, 4, 19))
->>>>>>> 363c5144
-}
+=== tests/cases/compiler/mapOnTupleTypes02.ts ===
+export type Point = [number, number];
+>Point : Symbol(Point, Decl(mapOnTupleTypes02.ts, 0, 0))
+
+export function increment(point: Point) {
+>increment : Symbol(increment, Decl(mapOnTupleTypes02.ts, 0, 37))
+>point : Symbol(point, Decl(mapOnTupleTypes02.ts, 2, 26))
+>Point : Symbol(Point, Decl(mapOnTupleTypes02.ts, 0, 0))
+
+  return point.map(d => d + 1);
+>point.map : Symbol(Array.map, Decl(lib.d.ts, --, --), Decl(lib.d.ts, --, --), Decl(lib.d.ts, --, --), Decl(lib.d.ts, --, --), Decl(lib.d.ts, --, --), Decl(lib.d.ts, --, --), Decl(lib.d.ts, --, --), Decl(lib.d.ts, --, --), Decl(lib.d.ts, --, --), Decl(lib.d.ts, --, --), Decl(lib.d.ts, --, --), Decl(lib.d.ts, --, --), Decl(lib.d.ts, --, --), Decl(lib.d.ts, --, --), Decl(lib.d.ts, --, --))
+>point : Symbol(point, Decl(mapOnTupleTypes02.ts, 2, 26))
+>map : Symbol(Array.map, Decl(lib.d.ts, --, --), Decl(lib.d.ts, --, --), Decl(lib.d.ts, --, --), Decl(lib.d.ts, --, --), Decl(lib.d.ts, --, --), Decl(lib.d.ts, --, --), Decl(lib.d.ts, --, --), Decl(lib.d.ts, --, --), Decl(lib.d.ts, --, --), Decl(lib.d.ts, --, --), Decl(lib.d.ts, --, --), Decl(lib.d.ts, --, --), Decl(lib.d.ts, --, --), Decl(lib.d.ts, --, --), Decl(lib.d.ts, --, --))
+>d : Symbol(d, Decl(mapOnTupleTypes02.ts, 3, 19))
+>d : Symbol(d, Decl(mapOnTupleTypes02.ts, 3, 19))
+}