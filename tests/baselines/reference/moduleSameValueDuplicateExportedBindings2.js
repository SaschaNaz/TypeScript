//// [tests/cases/compiler/moduleSameValueDuplicateExportedBindings2.ts] ////

//// [a.ts]
export * from "./b";
export * from "./c";

//// [b.ts]
export {Animals} from "./c";

//// [c.ts]
export enum Animals {
	Cat,
	Dog
};

//// [c.js]
"use strict";
exports.__esModule = true;
exports.Animals = void 0;
var Animals;
(function (Animals) {
    Animals[Animals["Cat"] = 0] = "Cat";
    Animals[Animals["Dog"] = 1] = "Dog";
})(Animals = exports.Animals || (exports.Animals = {}));
;
//// [b.js]
"use strict";
var __createBinding = (this && this.__createBinding) || (Object.create ? (function(o, m, k, k2) {
    if (k2 === undefined) k2 = k;
    Object.defineProperty(o, k2, { enumerable: true, get: function() { return m[k]; } });
}) : (function(o, m, k, k2) {
    if (k2 === undefined) k2 = k;
    o[k2] = m[k];
}));
exports.__esModule = true;
exports.Animals = void 0;
var c_1 = require("./c");
__createBinding(exports, c_1, "Animals");
//// [a.js]
"use strict";
var __createBinding = (this && this.__createBinding) || (Object.create ? (function(o, m, k, k2) {
    if (k2 === undefined) k2 = k;
    Object.defineProperty(o, k2, { enumerable: true, get: function() { return m[k]; } });
}) : (function(o, m, k, k2) {
    if (k2 === undefined) k2 = k;
    o[k2] = m[k];
}));
var __exportStar = (this && this.__exportStar) || function(m, exports) {
<<<<<<< HEAD
    for (var p in m) if (!Object.prototype.hasOwnProperty.call(exports, p)) __createBinding(exports, m, p);
}
=======
    for (var p in m) if (p !== "default" && !exports.hasOwnProperty(p)) __createBinding(exports, m, p);
};
>>>>>>> b397d1fd
exports.__esModule = true;
__exportStar(require("./b"), exports);
__exportStar(require("./c"), exports);
<|MERGE_RESOLUTION|>--- conflicted
+++ resolved
@@ -1,58 +1,53 @@
-//// [tests/cases/compiler/moduleSameValueDuplicateExportedBindings2.ts] ////
-
-//// [a.ts]
+//// [tests/cases/compiler/moduleSameValueDuplicateExportedBindings2.ts] ////
+
+//// [a.ts]
 export * from "./b";
 export * from "./c";
-
-//// [b.ts]
+
+//// [b.ts]
 export {Animals} from "./c";
-
-//// [c.ts]
+
+//// [c.ts]
 export enum Animals {
 	Cat,
 	Dog
-};
-
-//// [c.js]
-"use strict";
-exports.__esModule = true;
-exports.Animals = void 0;
-var Animals;
-(function (Animals) {
-    Animals[Animals["Cat"] = 0] = "Cat";
-    Animals[Animals["Dog"] = 1] = "Dog";
-})(Animals = exports.Animals || (exports.Animals = {}));
-;
-//// [b.js]
-"use strict";
-var __createBinding = (this && this.__createBinding) || (Object.create ? (function(o, m, k, k2) {
-    if (k2 === undefined) k2 = k;
-    Object.defineProperty(o, k2, { enumerable: true, get: function() { return m[k]; } });
-}) : (function(o, m, k, k2) {
-    if (k2 === undefined) k2 = k;
-    o[k2] = m[k];
-}));
-exports.__esModule = true;
-exports.Animals = void 0;
-var c_1 = require("./c");
-__createBinding(exports, c_1, "Animals");
-//// [a.js]
-"use strict";
-var __createBinding = (this && this.__createBinding) || (Object.create ? (function(o, m, k, k2) {
-    if (k2 === undefined) k2 = k;
-    Object.defineProperty(o, k2, { enumerable: true, get: function() { return m[k]; } });
-}) : (function(o, m, k, k2) {
-    if (k2 === undefined) k2 = k;
-    o[k2] = m[k];
-}));
-var __exportStar = (this && this.__exportStar) || function(m, exports) {
-<<<<<<< HEAD
-    for (var p in m) if (!Object.prototype.hasOwnProperty.call(exports, p)) __createBinding(exports, m, p);
-}
-=======
-    for (var p in m) if (p !== "default" && !exports.hasOwnProperty(p)) __createBinding(exports, m, p);
-};
->>>>>>> b397d1fd
-exports.__esModule = true;
-__exportStar(require("./b"), exports);
-__exportStar(require("./c"), exports);
+};
+
+//// [c.js]
+"use strict";
+exports.__esModule = true;
+exports.Animals = void 0;
+var Animals;
+(function (Animals) {
+    Animals[Animals["Cat"] = 0] = "Cat";
+    Animals[Animals["Dog"] = 1] = "Dog";
+})(Animals = exports.Animals || (exports.Animals = {}));
+;
+//// [b.js]
+"use strict";
+var __createBinding = (this && this.__createBinding) || (Object.create ? (function(o, m, k, k2) {
+    if (k2 === undefined) k2 = k;
+    Object.defineProperty(o, k2, { enumerable: true, get: function() { return m[k]; } });
+}) : (function(o, m, k, k2) {
+    if (k2 === undefined) k2 = k;
+    o[k2] = m[k];
+}));
+exports.__esModule = true;
+exports.Animals = void 0;
+var c_1 = require("./c");
+__createBinding(exports, c_1, "Animals");
+//// [a.js]
+"use strict";
+var __createBinding = (this && this.__createBinding) || (Object.create ? (function(o, m, k, k2) {
+    if (k2 === undefined) k2 = k;
+    Object.defineProperty(o, k2, { enumerable: true, get: function() { return m[k]; } });
+}) : (function(o, m, k, k2) {
+    if (k2 === undefined) k2 = k;
+    o[k2] = m[k];
+}));
+var __exportStar = (this && this.__exportStar) || function(m, exports) {
+    for (var p in m) if (p !== "default" && !Object.prototype.hasOwnProperty.call(exports, p)) __createBinding(exports, m, p);
+};
+exports.__esModule = true;
+__exportStar(require("./b"), exports);
+__exportStar(require("./c"), exports);