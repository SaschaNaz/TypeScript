//// [objectLiteralWithSemicolons4.ts]
var v = {
  a
<<<<<<< HEAD
;

//// [objectLiteralWithSemicolons4.js]
var v = {
    a: 
};
=======
;

//// [objectLiteralWithSemicolons4.js]
var v = {
    a:  };
>>>>>>> a27d19dd
<|MERGE_RESOLUTION|>--- conflicted
+++ resolved
@@ -1,17 +1,8 @@
 //// [objectLiteralWithSemicolons4.ts]
 var v = {
   a
-<<<<<<< HEAD
 ;
 
 //// [objectLiteralWithSemicolons4.js]
 var v = {
-    a: 
-};
-=======
-;
-
-//// [objectLiteralWithSemicolons4.js]
-var v = {
-    a:  };
->>>>>>> a27d19dd
+    a:  };