//// [shadowingViaLocalValue.ts]
{
    let x;
    {
        var x = 1;
    }
}

{
    let x1;
    {
        for (var x1 = 0; ;);
    }
}

<<<<<<< HEAD


//// [shadowingViaLocalValue.js]
{
    var _x;
    {
        var x = 1;
    }
}
{
    var _x1;
    {
        for (var x1 = 0;;)
            ;
    }
}
=======


//// [shadowingViaLocalValue.js]
{
    let x;
    {
        var x = 1;
    }
}
{
    let x1;
    {
        for (var x1 = 0;;)
            ;
    }
}
>>>>>>> 5251ce29
<|MERGE_RESOLUTION|>--- conflicted
+++ resolved
@@ -13,7 +13,6 @@
     }
 }
 
-<<<<<<< HEAD
 
 
 //// [shadowingViaLocalValue.js]
@@ -29,22 +28,4 @@
         for (var x1 = 0;;)
             ;
     }
-}
-=======
-
-
-//// [shadowingViaLocalValue.js]
-{
-    let x;
-    {
-        var x = 1;
-    }
-}
-{
-    let x1;
-    {
-        for (var x1 = 0;;)
-            ;
-    }
-}
->>>>>>> 5251ce29
+}