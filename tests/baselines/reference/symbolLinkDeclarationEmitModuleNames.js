--- conflicted
+++ resolved
@@ -1,16 +1,16 @@
-//// [tests/cases/compiler/symbolLinkDeclarationEmitModuleNames.ts] ////
-
-//// [application.ts]
+//// [tests/cases/compiler/symbolLinkDeclarationEmitModuleNames.ts] ////
+
+//// [application.ts]
 import { Constructor } from "@loopback/context";
-export type ControllerClass = Constructor<any>;
-//// [usage.ts]
+export type ControllerClass = Constructor<any>;
+//// [usage.ts]
 import { ControllerClass } from './application';
 import { BindingKey } from '@loopback/context';
 
-export const CONTROLLER_CLASS = BindingKey.create<ControllerClass>(null as any); // line in question
-//// [value-promise.ts]
-export type Constructor<T> = (...args: any[]) => T;
-//// [bindingkey.ts]
+export const CONTROLLER_CLASS = BindingKey.create<ControllerClass>(null as any); // line in question
+//// [value-promise.ts]
+export type Constructor<T> = (...args: any[]) => T;
+//// [bindingkey.ts]
 import { Constructor } from "@loopback/context"
 export class BindingKey<T> {
   readonly __type: T;
@@ -18,73 +18,68 @@
     return new BindingKey<T>();
   }
 }
-
-//// [index.ts]
+
+//// [index.ts]
 export * from "./src/value-promise";
 export * from "./src/bindingkey";
-
-
-//// [value-promise.js]
-"use strict";
-exports.__esModule = true;
-//// [bindingkey.js]
-"use strict";
-exports.__esModule = true;
-exports.BindingKey = void 0;
-var BindingKey = /** @class */ (function () {
-    function BindingKey() {
-    }
-    BindingKey.create = function (ctor) {
-        return new BindingKey();
-    };
-    return BindingKey;
-}());
-exports.BindingKey = BindingKey;
-//// [index.js]
-"use strict";
-var __createBinding = (this && this.__createBinding) || (Object.create ? (function(o, m, k, k2) {
-    if (k2 === undefined) k2 = k;
-    Object.defineProperty(o, k2, { enumerable: true, get: function() { return m[k]; } });
-}) : (function(o, m, k, k2) {
-    if (k2 === undefined) k2 = k;
-    o[k2] = m[k];
-}));
-var __exportStar = (this && this.__exportStar) || function(m, exports) {
-<<<<<<< HEAD
-    for (var p in m) if (!Object.prototype.hasOwnProperty.call(exports, p)) __createBinding(exports, m, p);
-}
-=======
-    for (var p in m) if (p !== "default" && !exports.hasOwnProperty(p)) __createBinding(exports, m, p);
-};
->>>>>>> b397d1fd
-exports.__esModule = true;
-__exportStar(require("./src/value-promise"), exports);
-__exportStar(require("./src/bindingkey"), exports);
-//// [application.js]
-"use strict";
-exports.__esModule = true;
-//// [usage.js]
-"use strict";
-exports.__esModule = true;
-exports.CONTROLLER_CLASS = void 0;
-var context_1 = require("@loopback/context");
-exports.CONTROLLER_CLASS = context_1.BindingKey.create(null); // line in question
-
-
-//// [value-promise.d.ts]
-export declare type Constructor<T> = (...args: any[]) => T;
-//// [bindingkey.d.ts]
-import { Constructor } from "@loopback/context";
-export declare class BindingKey<T> {
-    readonly __type: T;
-    static create<T extends Constructor<any>>(ctor: T): BindingKey<T>;
-}
-//// [index.d.ts]
-export * from "./src/value-promise";
-export * from "./src/bindingkey";
-//// [application.d.ts]
-import { Constructor } from "@loopback/context";
-export declare type ControllerClass = Constructor<any>;
-//// [usage.d.ts]
-import { BindingKey } from '@loopback/context';
-export declare const CONTROLLER_CLASS: BindingKey<import("@loopback/context").Constructor<any>>;
+
+
+//// [value-promise.js]
+"use strict";
+exports.__esModule = true;
+//// [bindingkey.js]
+"use strict";
+exports.__esModule = true;
+exports.BindingKey = void 0;
+var BindingKey = /** @class */ (function () {
+    function BindingKey() {
+    }
+    BindingKey.create = function (ctor) {
+        return new BindingKey();
+    };
+    return BindingKey;
+}());
+exports.BindingKey = BindingKey;
+//// [index.js]
+"use strict";
+var __createBinding = (this && this.__createBinding) || (Object.create ? (function(o, m, k, k2) {
+    if (k2 === undefined) k2 = k;
+    Object.defineProperty(o, k2, { enumerable: true, get: function() { return m[k]; } });
+}) : (function(o, m, k, k2) {
+    if (k2 === undefined) k2 = k;
+    o[k2] = m[k];
+}));
+var __exportStar = (this && this.__exportStar) || function(m, exports) {
+    for (var p in m) if (p !== "default" && !Object.prototype.hasOwnProperty.call(exports, p)) __createBinding(exports, m, p);
+};
+exports.__esModule = true;
+__exportStar(require("./src/value-promise"), exports);
+__exportStar(require("./src/bindingkey"), exports);
+//// [application.js]
+"use strict";
+exports.__esModule = true;
+//// [usage.js]
+"use strict";
+exports.__esModule = true;
+exports.CONTROLLER_CLASS = void 0;
+var context_1 = require("@loopback/context");
+exports.CONTROLLER_CLASS = context_1.BindingKey.create(null); // line in question
+
+
+//// [value-promise.d.ts]
+export declare type Constructor<T> = (...args: any[]) => T;
+//// [bindingkey.d.ts]
+import { Constructor } from "@loopback/context";
+export declare class BindingKey<T> {
+    readonly __type: T;
+    static create<T extends Constructor<any>>(ctor: T): BindingKey<T>;
+}
+//// [index.d.ts]
+export * from "./src/value-promise";
+export * from "./src/bindingkey";
+//// [application.d.ts]
+import { Constructor } from "@loopback/context";
+export declare type ControllerClass = Constructor<any>;
+//// [usage.d.ts]
+import { BindingKey } from '@loopback/context';
+export declare const CONTROLLER_CLASS: BindingKey<import("@loopback/context").Constructor<any>>;