--- conflicted
+++ resolved
@@ -1,57 +1,32 @@
-//// [/src/logic/decls/index.d.ts]
-export declare function getSecondsInDay(): number;
-import * as mod from '../core/anotherModule';
-export declare const m: typeof mod;
-
-
-//// [/src/logic/tsconfig.json]
-{
-    "compilerOptions": {
-        "composite": true,
+//// [/src/logic/decls/index.d.ts]
+export declare function getSecondsInDay(): number;
+import * as mod from '../core/anotherModule';
+export declare const m: typeof mod;
+
+
+//// [/src/logic/tsconfig.json]
+{
+    "compilerOptions": {
+        "composite": true,
         "declaration": true,
-        "declarationDir": "decls",
-        "sourceMap": true,
-        "forceConsistentCasingInFileNames": true,
-        "skipDefaultLibCheck": true
-    },
-    "references": [
-        { "path": "../core" }
-    ]
-}
-
-
-//// [/src/logic/tsconfig.tsbuildinfo]
+        "declarationDir": "decls",
+        "sourceMap": true,
+        "forceConsistentCasingInFileNames": true,
+        "skipDefaultLibCheck": true
+    },
+    "references": [
+        { "path": "../core" }
+    ]
+}
+
+
+//// [/src/logic/tsconfig.tsbuildinfo]
 {
   "program": {
     "fileInfos": {
       "/lib/lib.d.ts": {
-<<<<<<< HEAD
-        "version": "/lib/lib.d.ts",
-        "signature": "/lib/lib.d.ts"
-      },
-      "/lib/lib.es3.d.ts": {
-        "version": "/lib/lib.es3.d.ts",
-        "signature": "/lib/lib.es3.d.ts"
-      },
-      "/lib/lib.es5.d.ts": {
-        "version": "/lib/lib.es5.d.ts",
-        "signature": "/lib/lib.es5.d.ts"
-      },
-      "/lib/lib.dom.d.ts": {
-        "version": "/lib/lib.dom.d.ts",
-        "signature": "/lib/lib.dom.d.ts"
-      },
-      "/lib/lib.webworker.importscripts.d.ts": {
-        "version": "/lib/lib.webworker.importscripts.d.ts",
-        "signature": "/lib/lib.webworker.importscripts.d.ts"
-      },
-      "/lib/lib.scripthost.d.ts": {
-        "version": "/lib/lib.scripthost.d.ts",
-        "signature": "/lib/lib.scripthost.d.ts"
-=======
         "version": "-15964756381",
         "signature": "-15964756381"
->>>>>>> 95413f0a
       },
       "/src/core/index.ts": {
         "version": "-13851440507",
@@ -88,54 +63,21 @@
     },
     "semanticDiagnosticsPerFile": [
       "/lib/lib.d.ts",
-<<<<<<< HEAD
-      "/lib/lib.dom.d.ts",
-      "/lib/lib.es3.d.ts",
-      "/lib/lib.es5.d.ts",
-      "/lib/lib.scripthost.d.ts",
-      "/lib/lib.webworker.importscripts.d.ts",
-=======
->>>>>>> 95413f0a
       "/src/core/anothermodule.ts",
       "/src/core/index.ts",
       "/src/logic/index.ts"
     ]
   },
   "version": "FakeTSVersion"
-}
-
-//// [/src/tests/tsconfig.tsbuildinfo]
+}
+
+//// [/src/tests/tsconfig.tsbuildinfo]
 {
   "program": {
     "fileInfos": {
       "/lib/lib.d.ts": {
-<<<<<<< HEAD
-        "version": "/lib/lib.d.ts",
-        "signature": "/lib/lib.d.ts"
-      },
-      "/lib/lib.es3.d.ts": {
-        "version": "/lib/lib.es3.d.ts",
-        "signature": "/lib/lib.es3.d.ts"
-      },
-      "/lib/lib.es5.d.ts": {
-        "version": "/lib/lib.es5.d.ts",
-        "signature": "/lib/lib.es5.d.ts"
-      },
-      "/lib/lib.dom.d.ts": {
-        "version": "/lib/lib.dom.d.ts",
-        "signature": "/lib/lib.dom.d.ts"
-      },
-      "/lib/lib.webworker.importscripts.d.ts": {
-        "version": "/lib/lib.webworker.importscripts.d.ts",
-        "signature": "/lib/lib.webworker.importscripts.d.ts"
-      },
-      "/lib/lib.scripthost.d.ts": {
-        "version": "/lib/lib.scripthost.d.ts",
-        "signature": "/lib/lib.scripthost.d.ts"
-=======
         "version": "-15964756381",
         "signature": "-15964756381"
->>>>>>> 95413f0a
       },
       "/src/core/index.ts": {
         "version": "-13851440507",
@@ -181,14 +123,6 @@
     },
     "semanticDiagnosticsPerFile": [
       "/lib/lib.d.ts",
-<<<<<<< HEAD
-      "/lib/lib.dom.d.ts",
-      "/lib/lib.es3.d.ts",
-      "/lib/lib.es5.d.ts",
-      "/lib/lib.scripthost.d.ts",
-      "/lib/lib.webworker.importscripts.d.ts",
-=======
->>>>>>> 95413f0a
       "/src/core/anothermodule.ts",
       "/src/core/index.ts",
       "/src/logic/index.ts",
@@ -196,5 +130,5 @@
     ]
   },
   "version": "FakeTSVersion"
-}
-
+}
+