--- conflicted
+++ resolved
@@ -1,57 +1,32 @@
-//// [/src/core/index.js]
-"use strict";
-exports.__esModule = true;
-exports.someString = "HELLO WORLD";
-function leftPad(s, n) { return s + n; }
-exports.leftPad = leftPad;
-function multiply(a, b) { return a * b; }
-exports.multiply = multiply;
-var someClass = /** @class */ (function () {
-    function someClass() {
-    }
-    return someClass;
-}());
+//// [/src/core/index.js]
+"use strict";
+exports.__esModule = true;
+exports.someString = "HELLO WORLD";
+function leftPad(s, n) { return s + n; }
+exports.leftPad = leftPad;
+function multiply(a, b) { return a * b; }
+exports.multiply = multiply;
+var someClass = /** @class */ (function () {
+    function someClass() {
+    }
+    return someClass;
+}());
+
+
+//// [/src/core/index.ts]
+export const someString: string = "HELLO WORLD";
+export function leftPad(s: string, n: number) { return s + n; }
+export function multiply(a: number, b: number) { return a * b; }
 
-
-//// [/src/core/index.ts]
-export const someString: string = "HELLO WORLD";
-export function leftPad(s: string, n: number) { return s + n; }
-export function multiply(a: number, b: number) { return a * b; }
-
-class someClass { }
-
-//// [/src/core/tsconfig.tsbuildinfo]
+class someClass { }
+
+//// [/src/core/tsconfig.tsbuildinfo]
 {
   "program": {
     "fileInfos": {
       "/lib/lib.d.ts": {
-<<<<<<< HEAD
-        "version": "/lib/lib.d.ts",
-        "signature": "/lib/lib.d.ts"
-      },
-      "/lib/lib.es3.d.ts": {
-        "version": "/lib/lib.es3.d.ts",
-        "signature": "/lib/lib.es3.d.ts"
-      },
-      "/lib/lib.es5.d.ts": {
-        "version": "/lib/lib.es5.d.ts",
-        "signature": "/lib/lib.es5.d.ts"
-      },
-      "/lib/lib.dom.d.ts": {
-        "version": "/lib/lib.dom.d.ts",
-        "signature": "/lib/lib.dom.d.ts"
-      },
-      "/lib/lib.webworker.importscripts.d.ts": {
-        "version": "/lib/lib.webworker.importscripts.d.ts",
-        "signature": "/lib/lib.webworker.importscripts.d.ts"
-      },
-      "/lib/lib.scripthost.d.ts": {
-        "version": "/lib/lib.scripthost.d.ts",
-        "signature": "/lib/lib.scripthost.d.ts"
-=======
         "version": "-15964756381",
         "signature": "-15964756381"
->>>>>>> 95413f0a
       },
       "/src/core/anothermodule.ts": {
         "version": "-2676574883",
@@ -77,19 +52,11 @@
     "exportedModulesMap": {},
     "semanticDiagnosticsPerFile": [
       "/lib/lib.d.ts",
-<<<<<<< HEAD
-      "/lib/lib.dom.d.ts",
-      "/lib/lib.es3.d.ts",
-      "/lib/lib.es5.d.ts",
-      "/lib/lib.scripthost.d.ts",
-      "/lib/lib.webworker.importscripts.d.ts",
-=======
->>>>>>> 95413f0a
       "/src/core/anothermodule.ts",
       "/src/core/index.ts",
       "/src/core/some_decl.d.ts"
     ]
   },
   "version": "FakeTSVersion"
-}
-
+}
+