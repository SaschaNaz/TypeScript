<<<<<<< HEAD
// @target: es5
// @module: commonjs
// @declaration: true

// @filename: es6ImportDefaultBindingInEs5_0.ts
var a = 10;
export = a;

// @filename: es6ImportDefaultBindingInEs5_1.ts
=======
// @target: es5
// @module: commonjs

// @filename: es6ImportDefaultBindingInEs5_0.ts
export var a = 10;

// @filename: es6ImportDefaultBindingInEs5_1.ts
>>>>>>> 622eb926
import defaultBinding from "es6ImportDefaultBindingInEs5_0";<|MERGE_RESOLUTION|>--- conflicted
+++ resolved
@@ -1,4 +1,3 @@
-<<<<<<< HEAD
 // @target: es5
 // @module: commonjs
 // @declaration: true
@@ -8,13 +7,4 @@
 export = a;
 
 // @filename: es6ImportDefaultBindingInEs5_1.ts
-=======
-// @target: es5
-// @module: commonjs
-
-// @filename: es6ImportDefaultBindingInEs5_0.ts
-export var a = 10;
-
-// @filename: es6ImportDefaultBindingInEs5_1.ts
->>>>>>> 622eb926
 import defaultBinding from "es6ImportDefaultBindingInEs5_0";