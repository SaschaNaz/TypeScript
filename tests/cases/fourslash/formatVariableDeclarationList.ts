--- conflicted
+++ resolved
@@ -1,45 +1,40 @@
-/// <reference path='fourslash.ts' />
-
-/////*1*/var   fun1   =   function   (     )     {
-/////*2*/            var               x   =   'foo'             ,
-/////*3*/                z   =   'bar'           ;
-/////*4*/                return  x            ;
-/////*5*/},
-////
-/////*6*/fun2   =   (                function        (   f               )   {
-/////*7*/            var   fun   =   function   (        )       {
-/////*8*/                        console         .  log             (           f     (  )  )       ;
-/////*9*/            },
-/////*10*/            x   =   'Foo'           ;
-/////*11*/                return   fun            ;
-/////*12*/}   (           fun1            )   )       ;
-format.document();
-goTo.marker("1");
-verify.currentLineContentIs("var fun1 = function() {");
-goTo.marker("2");
-verify.currentLineContentIs("    var x = 'foo',");
-goTo.marker("3");
-verify.currentLineContentIs("        z = 'bar';");
-goTo.marker("4");
-verify.currentLineContentIs("    return x;");
-goTo.marker("5");
-verify.currentLineContentIs("},");
-goTo.marker("6");
-verify.currentLineContentIs("fun2 = (function(f) {");
-goTo.marker("7");
-verify.currentLineContentIs("    var fun = function() {");
-goTo.marker("8");
-verify.currentLineContentIs("        console.log(f());");
-goTo.marker("9");
-verify.currentLineContentIs("    },");
-goTo.marker("10");
-verify.currentLineContentIs("    x = 'Foo';");
-goTo.marker("11");
-verify.currentLineContentIs("    return fun;");
-goTo.marker("12");
-<<<<<<< HEAD
-verify.currentLineContentIs("} (fun1));");
-
-=======
-verify.currentLineContentIs("    }(fun1));");
->>>>>>> 69e0677e
+/// <reference path='fourslash.ts' />
+
+/////*1*/var   fun1   =   function   (     )     {
+/////*2*/            var               x   =   'foo'             ,
+/////*3*/                z   =   'bar'           ;
+/////*4*/                return  x            ;
+/////*5*/},
+////
+/////*6*/fun2   =   (                function        (   f               )   {
+/////*7*/            var   fun   =   function   (        )       {
+/////*8*/                        console         .  log             (           f     (  )  )       ;
+/////*9*/            },
+/////*10*/            x   =   'Foo'           ;
+/////*11*/                return   fun            ;
+/////*12*/}   (           fun1            )   )       ;
+format.document();
+goTo.marker("1");
+verify.currentLineContentIs("var fun1 = function() {");
+goTo.marker("2");
+verify.currentLineContentIs("    var x = 'foo',");
+goTo.marker("3");
+verify.currentLineContentIs("        z = 'bar';");
+goTo.marker("4");
+verify.currentLineContentIs("    return x;");
+goTo.marker("5");
+verify.currentLineContentIs("},");
+goTo.marker("6");
+verify.currentLineContentIs("fun2 = (function(f) {");
+goTo.marker("7");
+verify.currentLineContentIs("    var fun = function() {");
+goTo.marker("8");
+verify.currentLineContentIs("        console.log(f());");
+goTo.marker("9");
+verify.currentLineContentIs("    },");
+goTo.marker("10");
+verify.currentLineContentIs("    x = 'Foo';");
+goTo.marker("11");
+verify.currentLineContentIs("    return fun;");
+goTo.marker("12");
+verify.currentLineContentIs("}(fun1));");