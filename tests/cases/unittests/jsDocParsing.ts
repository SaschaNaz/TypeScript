--- conflicted
+++ resolved
@@ -1,2227 +1,2221 @@
-/// <reference path="..\..\..\src\harness\external\mocha.d.ts" />
-/// <reference path="..\..\..\src\harness\external\chai.d.ts" />
-/// <reference path="..\..\..\src\compiler\parser.ts" />
-/// <reference path="..\..\..\src\harness\harness.ts" />
-
-namespace ts {
-    describe("JSDocParsing", () => {
-        describe("TypeExpressions", () => {
-            function parsesCorrectly(content: string, expected: string) {
-                const typeAndDiagnostics = ts.parseJSDocTypeExpressionForTests(content);
-                assert.isTrue(typeAndDiagnostics && typeAndDiagnostics.diagnostics.length === 0);
-
-                const result = Utils.sourceFileToJSON(typeAndDiagnostics.jsDocTypeExpression.type);
-
-                assert.equal(result, expected);
-            }
-
-            function parsesIncorrectly(content: string) {
-                const type = ts.parseJSDocTypeExpressionForTests(content);
-                assert.isTrue(!type || type.diagnostics.length > 0);
-            }
-
-            describe("parseCorrectly", () => {
-                it("unknownType", () => {
-                    parsesCorrectly("{?}",
-                        `{
-    "kind": "JSDocUnknownType",
-    "pos": 1,
-    "end": 2
-}`);
-                });
-
-                it("allType", () => {
-                    parsesCorrectly("{*}",
-                        `{
-    "kind": "JSDocAllType",
-    "pos": 1,
-    "end": 2
-}`);
-                });
-
-                it("nullableType", () => {
-                    parsesCorrectly("{?number}",
-                        `{
-    "kind": "JSDocNullableType",
-    "pos": 1,
-    "end": 8,
-    "type": {
-        "kind": "NumberKeyword",
-        "pos": 2,
-        "end": 8
-    }
-}`);
-                });
-
-                it("nullableType2", () => {
-                    parsesCorrectly("{number?}",
-                        `{
-    "kind": "JSDocNullableType",
-    "pos": 1,
-    "end": 8,
-    "type": {
-        "kind": "NumberKeyword",
-        "pos": 1,
-        "end": 7
-    }
-}`);
-                });
-
-                it("nonNullableType", () => {
-                    parsesCorrectly("{!number}",
-                        `{
-    "kind": "JSDocNonNullableType",
-    "pos": 1,
-    "end": 8,
-    "type": {
-        "kind": "NumberKeyword",
-        "pos": 2,
-        "end": 8
-    }
-}`);
-                });
-
-                it("nonNullableType2", () => {
-                    parsesCorrectly("{number!}",
-                        `{
-    "kind": "JSDocNonNullableType",
-    "pos": 1,
-    "end": 8,
-    "type": {
-        "kind": "NumberKeyword",
-        "pos": 1,
-        "end": 7
-    }
-}`);
-                });
-
-                it("recordType1", () => {
-                    parsesCorrectly("{{}}",
-                        `{
-    "kind": "JSDocRecordType",
-    "pos": 1,
-    "end": 3,
-    "members": {
-        "length": 0,
-        "pos": 2,
-        "end": 2
-    }
-}`);
-                });
-
-                it("recordType2", () => {
-                    parsesCorrectly("{{foo}}",
-                        `{
-    "kind": "JSDocRecordType",
-    "pos": 1,
-    "end": 6,
-    "members": {
-        "0": {
-            "kind": "JSDocRecordMember",
-            "pos": 2,
-            "end": 5,
-            "name": {
-                "kind": "Identifier",
-                "pos": 2,
-                "end": 5,
-                "text": "foo"
-            }
-        },
-        "length": 1,
-        "pos": 2,
-        "end": 5
-    }
-}`);
-                });
-
-                it("recordType3", () => {
-                    parsesCorrectly("{{foo: number}}",
-                        `{
-    "kind": "JSDocRecordType",
-    "pos": 1,
-    "end": 14,
-    "members": {
-        "0": {
-            "kind": "JSDocRecordMember",
-            "pos": 2,
-            "end": 13,
-            "name": {
-                "kind": "Identifier",
-                "pos": 2,
-                "end": 5,
-                "text": "foo"
-            },
-            "type": {
-                "kind": "NumberKeyword",
-                "pos": 6,
-                "end": 13
-            }
-        },
-        "length": 1,
-        "pos": 2,
-        "end": 13
-    }
-}`);
-                });
-
-                it("recordType4", () => {
-                    parsesCorrectly("{{foo, bar}}",
-                        `{
-    "kind": "JSDocRecordType",
-    "pos": 1,
-    "end": 11,
-    "members": {
-        "0": {
-            "kind": "JSDocRecordMember",
-            "pos": 2,
-            "end": 5,
-            "name": {
-                "kind": "Identifier",
-                "pos": 2,
-                "end": 5,
-                "text": "foo"
-            }
-        },
-        "1": {
-            "kind": "JSDocRecordMember",
-            "pos": 6,
-            "end": 10,
-            "name": {
-                "kind": "Identifier",
-                "pos": 6,
-                "end": 10,
-                "text": "bar"
-            }
-        },
-        "length": 2,
-        "pos": 2,
-        "end": 10
-    }
-}`);
-                });
-
-                it("recordType5", () => {
-                    parsesCorrectly("{{foo: number, bar}}",
-                        `{
-    "kind": "JSDocRecordType",
-    "pos": 1,
-    "end": 19,
-    "members": {
-        "0": {
-            "kind": "JSDocRecordMember",
-            "pos": 2,
-            "end": 13,
-            "name": {
-                "kind": "Identifier",
-                "pos": 2,
-                "end": 5,
-                "text": "foo"
-            },
-            "type": {
-                "kind": "NumberKeyword",
-                "pos": 6,
-                "end": 13
-            }
-        },
-        "1": {
-            "kind": "JSDocRecordMember",
-            "pos": 14,
-            "end": 18,
-            "name": {
-                "kind": "Identifier",
-                "pos": 14,
-                "end": 18,
-                "text": "bar"
-            }
-        },
-        "length": 2,
-        "pos": 2,
-        "end": 18
-    }
-}`);
-                });
-
-                it("recordType6", () => {
-                    parsesCorrectly("{{foo, bar: number}}",
-                        `{
-    "kind": "JSDocRecordType",
-    "pos": 1,
-    "end": 19,
-    "members": {
-        "0": {
-            "kind": "JSDocRecordMember",
-            "pos": 2,
-            "end": 5,
-            "name": {
-                "kind": "Identifier",
-                "pos": 2,
-                "end": 5,
-                "text": "foo"
-            }
-        },
-        "1": {
-            "kind": "JSDocRecordMember",
-            "pos": 6,
-            "end": 18,
-            "name": {
-                "kind": "Identifier",
-                "pos": 6,
-                "end": 10,
-                "text": "bar"
-            },
-            "type": {
-                "kind": "NumberKeyword",
-                "pos": 11,
-                "end": 18
-            }
-        },
-        "length": 2,
-        "pos": 2,
-        "end": 18
-    }
-}`);
-                });
-
-                it("recordType7", () => {
-                    parsesCorrectly("{{foo: number, bar: number}}",
-                        `{
-    "kind": "JSDocRecordType",
-    "pos": 1,
-    "end": 27,
-    "members": {
-        "0": {
-            "kind": "JSDocRecordMember",
-            "pos": 2,
-            "end": 13,
-            "name": {
-                "kind": "Identifier",
-                "pos": 2,
-                "end": 5,
-                "text": "foo"
-            },
-            "type": {
-                "kind": "NumberKeyword",
-                "pos": 6,
-                "end": 13
-            }
-        },
-        "1": {
-            "kind": "JSDocRecordMember",
-            "pos": 14,
-            "end": 26,
-            "name": {
-                "kind": "Identifier",
-                "pos": 14,
-                "end": 18,
-                "text": "bar"
-            },
-            "type": {
-                "kind": "NumberKeyword",
-                "pos": 19,
-                "end": 26
-            }
-        },
-        "length": 2,
-        "pos": 2,
-        "end": 26
-    }
-}`);
-                });
-
-                it("recordType8", () => {
-                    parsesCorrectly("{{function}}",
-                        `{
-    "kind": "JSDocRecordType",
-    "pos": 1,
-    "end": 11,
-    "members": {
-        "0": {
-            "kind": "JSDocRecordMember",
-            "pos": 2,
-            "end": 10,
-            "name": {
-                "kind": "Identifier",
-                "pos": 2,
-                "end": 10,
-                "originalKeywordKind": "FunctionKeyword",
-                "text": "function"
-            }
-        },
-        "length": 1,
-        "pos": 2,
-        "end": 10
-    }
-}`);
-                });
-
-                it("unionType", () => {
-                    parsesCorrectly("{(number|string)}",
-                        `{
-    "kind": "JSDocUnionType",
-    "pos": 1,
-    "end": 16,
-    "types": {
-        "0": {
-            "kind": "NumberKeyword",
-            "pos": 2,
-            "end": 8
-        },
-        "1": {
-            "kind": "StringKeyword",
-            "pos": 9,
-            "end": 15
-        },
-        "length": 2,
-        "pos": 2,
-        "end": 15
-    }
-}`);
-                });
-
-                it("topLevelNoParenUnionType", () => {
-                    parsesCorrectly("{number|string}",
-                        `{
-    "kind": "JSDocUnionType",
-    "pos": 1,
-    "end": 14,
-    "types": {
-        "0": {
-            "kind": "NumberKeyword",
-            "pos": 1,
-            "end": 7
-        },
-        "1": {
-            "kind": "StringKeyword",
-            "pos": 8,
-            "end": 14
-        },
-        "length": 2,
-        "pos": 1,
-        "end": 14
-    }
-}`);
-                });
-
-                it("functionType1", () => {
-                    parsesCorrectly("{function()}",
-                        `{
-    "kind": "JSDocFunctionType",
-    "pos": 1,
-    "end": 11,
-    "parameters": {
-        "length": 0,
-        "pos": 10,
-        "end": 10
-    }
-}`);
-                });
-
-                it("functionType2", () => {
-                    parsesCorrectly("{function(string, boolean)}",
-                        `{
-    "kind": "JSDocFunctionType",
-    "pos": 1,
-    "end": 26,
-    "parameters": {
-        "0": {
-            "kind": "Parameter",
-            "pos": 10,
-            "end": 16,
-            "type": {
-                "kind": "StringKeyword",
-                "pos": 10,
-                "end": 16
-            }
-        },
-        "1": {
-            "kind": "Parameter",
-            "pos": 17,
-            "end": 25,
-            "type": {
-                "kind": "BooleanKeyword",
-                "pos": 17,
-                "end": 25
-            }
-        },
-        "length": 2,
-        "pos": 10,
-        "end": 25
-    }
-}`);
-                });
-
-                it("functionReturnType1", () => {
-                    parsesCorrectly("{function(string, boolean)}",
-                        `{
-    "kind": "JSDocFunctionType",
-    "pos": 1,
-    "end": 26,
-    "parameters": {
-        "0": {
-            "kind": "Parameter",
-            "pos": 10,
-            "end": 16,
-            "type": {
-                "kind": "StringKeyword",
-                "pos": 10,
-                "end": 16
-            }
-        },
-        "1": {
-            "kind": "Parameter",
-            "pos": 17,
-            "end": 25,
-            "type": {
-                "kind": "BooleanKeyword",
-                "pos": 17,
-                "end": 25
-            }
-        },
-        "length": 2,
-        "pos": 10,
-        "end": 25
-    }
-}`);
-                });
-
-                it("thisType1", () => {
-                    parsesCorrectly("{this:a.b}",
-                        `{
-    "kind": "JSDocThisType",
-    "pos": 1,
-    "end": 9,
-    "type": {
-        "kind": "JSDocTypeReference",
-        "pos": 6,
-        "end": 9,
-        "name": {
-            "kind": "FirstNode",
-            "pos": 6,
-            "end": 9,
-            "left": {
-                "kind": "Identifier",
-                "pos": 6,
-                "end": 7,
-                "text": "a"
-            },
-            "right": {
-                "kind": "Identifier",
-                "pos": 8,
-                "end": 9,
-                "text": "b"
-            }
-        }
-    }
-}`);
-                });
-
-                it("newType1", () => {
-                    parsesCorrectly("{new:a.b}",
-                        `{
-    "kind": "JSDocConstructorType",
-    "pos": 1,
-    "end": 8,
-    "type": {
-        "kind": "JSDocTypeReference",
-        "pos": 5,
-        "end": 8,
-        "name": {
-            "kind": "FirstNode",
-            "pos": 5,
-            "end": 8,
-            "left": {
-                "kind": "Identifier",
-                "pos": 5,
-                "end": 6,
-                "text": "a"
-            },
-            "right": {
-                "kind": "Identifier",
-                "pos": 7,
-                "end": 8,
-                "text": "b"
-            }
-        }
-    }
-}`);
-                });
-
-                it("variadicType", () => {
-                    parsesCorrectly("{...number}",
-                        `{
-    "kind": "JSDocVariadicType",
-    "pos": 1,
-    "end": 10,
-    "type": {
-        "kind": "NumberKeyword",
-        "pos": 4,
-        "end": 10
-    }
-}`);
-                });
-
-                it("optionalType", () => {
-                    parsesCorrectly("{number=}",
-                        `{
-    "kind": "JSDocOptionalType",
-    "pos": 1,
-    "end": 8,
-    "type": {
-        "kind": "NumberKeyword",
-        "pos": 1,
-        "end": 7
-    }
-}`);
-                });
-
-                it("optionalNullable", () => {
-                    parsesCorrectly("{?=}",
-                        `{
-    "kind": "JSDocOptionalType",
-    "pos": 1,
-    "end": 3,
-    "type": {
-        "kind": "JSDocUnknownType",
-        "pos": 1,
-        "end": 2
-    }
-}`);
-                });
-
-                it("typeReference1", () => {
-                    parsesCorrectly("{a.<number>}",
-                        `{
-    "kind": "JSDocTypeReference",
-    "pos": 1,
-    "end": 11,
-    "name": {
-        "kind": "Identifier",
-        "pos": 1,
-        "end": 2,
-        "text": "a"
-    },
-    "typeArguments": {
-        "0": {
-            "kind": "NumberKeyword",
-            "pos": 4,
-            "end": 10
-        },
-        "length": 1,
-        "pos": 4,
-        "end": 10
-    }
-}`);
-                });
-
-                it("typeReference2", () => {
-                    parsesCorrectly("{a.<number,string>}",
-                        `{
-    "kind": "JSDocTypeReference",
-    "pos": 1,
-    "end": 18,
-    "name": {
-        "kind": "Identifier",
-        "pos": 1,
-        "end": 2,
-        "text": "a"
-    },
-    "typeArguments": {
-        "0": {
-            "kind": "NumberKeyword",
-            "pos": 4,
-            "end": 10
-        },
-        "1": {
-            "kind": "StringKeyword",
-            "pos": 11,
-            "end": 17
-        },
-        "length": 2,
-        "pos": 4,
-        "end": 17
-    }
-}`);
-                });
-
-                it("typeReference3", () => {
-                    parsesCorrectly("{a.function}",
-                        `{
-    "kind": "JSDocTypeReference",
-    "pos": 1,
-    "end": 11,
-    "name": {
-        "kind": "FirstNode",
-        "pos": 1,
-        "end": 11,
-        "left": {
-            "kind": "Identifier",
-            "pos": 1,
-            "end": 2,
-            "text": "a"
-        },
-        "right": {
-            "kind": "Identifier",
-            "pos": 3,
-            "end": 11,
-            "originalKeywordKind": "FunctionKeyword",
-            "text": "function"
-        }
-    }
-}`);
-                });
-
-                it("arrayType1", () => {
-                    parsesCorrectly(
-                        "{a[]}",
-                        `{
-    "kind": "JSDocArrayType",
-    "pos": 1,
-    "end": 4,
-    "elementType": {
-        "kind": "JSDocTypeReference",
-        "pos": 1,
-        "end": 2,
-        "name": {
-            "kind": "Identifier",
-            "pos": 1,
-            "end": 2,
-            "text": "a"
-        }
-    }
-}`);
-                });
-
-                it("arrayType2", () => {
-                    parsesCorrectly(
-                        "{a[][]}",
-                        `{
-    "kind": "JSDocArrayType",
-    "pos": 1,
-    "end": 6,
-    "elementType": {
-        "kind": "JSDocArrayType",
-        "pos": 1,
-        "end": 4,
-        "elementType": {
-            "kind": "JSDocTypeReference",
-            "pos": 1,
-            "end": 2,
-            "name": {
-                "kind": "Identifier",
-                "pos": 1,
-                "end": 2,
-                "text": "a"
-            }
-        }
-    }
-}`);
-                });
-
-                it("arrayType3", () => {
-                    parsesCorrectly(
-                        "{a[][]=}",
-                        `{
-    "kind": "JSDocOptionalType",
-    "pos": 1,
-    "end": 7,
-    "type": {
-        "kind": "JSDocArrayType",
-        "pos": 1,
-        "end": 6,
-        "elementType": {
-            "kind": "JSDocArrayType",
-            "pos": 1,
-            "end": 4,
-            "elementType": {
-                "kind": "JSDocTypeReference",
-                "pos": 1,
-                "end": 2,
-                "name": {
-                    "kind": "Identifier",
-                    "pos": 1,
-                    "end": 2,
-                    "text": "a"
-                }
-            }
-        }
-    }
-}`);
-                });
-
-                it("keyword1", () => {
-                    parsesCorrectly(
-                        "{var}",
-                        `{
-    "kind": "JSDocTypeReference",
-    "pos": 1,
-    "end": 4,
-    "name": {
-        "kind": "Identifier",
-        "pos": 1,
-        "end": 4,
-        "originalKeywordKind": "VarKeyword",
-        "text": "var"
-    }
-}`);
-                });
-
-                it("keyword2", () => {
-                    parsesCorrectly(
-                        "{null}",
-                        `{
-    "kind": "JSDocTypeReference",
-    "pos": 1,
-    "end": 5,
-    "name": {
-        "kind": "Identifier",
-        "pos": 1,
-        "end": 5,
-        "originalKeywordKind": "NullKeyword",
-        "text": "null"
-    }
-}`);
-                });
-
-                it("keyword3", () => {
-                    parsesCorrectly(
-                        "{undefined}",
-                        `{
-    "kind": "JSDocTypeReference",
-    "pos": 1,
-    "end": 10,
-    "name": {
-        "kind": "Identifier",
-        "pos": 1,
-        "end": 10,
-        "originalKeywordKind": "UndefinedKeyword",
-        "text": "undefined"
-    }
-}`);
-                });
-
-                it("tupleType0", () => {
-                    parsesCorrectly(
-                        "{[]}",
-                        `{
-    "kind": "JSDocTupleType",
-    "pos": 1,
-    "end": 3,
-    "types": {
-        "length": 0,
-        "pos": 2,
-        "end": 2
-    }
-}`);
-                });
-
-                it("tupleType1", () => {
-                    parsesCorrectly(
-                        "{[number]}",
-                        `{
-    "kind": "JSDocTupleType",
-    "pos": 1,
-    "end": 9,
-    "types": {
-        "0": {
-            "kind": "NumberKeyword",
-            "pos": 2,
-            "end": 8
-        },
-        "length": 1,
-        "pos": 2,
-        "end": 8
-    }
-}`);
-                });
-
-                it("tupleType2", () => {
-                    parsesCorrectly(
-                        "{[number,string]}",
-                        `{
-    "kind": "JSDocTupleType",
-    "pos": 1,
-    "end": 16,
-    "types": {
-        "0": {
-            "kind": "NumberKeyword",
-            "pos": 2,
-            "end": 8
-        },
-        "1": {
-            "kind": "StringKeyword",
-            "pos": 9,
-            "end": 15
-        },
-        "length": 2,
-        "pos": 2,
-        "end": 15
-    }
-}`);
-                });
-
-                it("tupleType3", () => {
-                    parsesCorrectly(
-                        "{[number,string,boolean]}",
-                        `{
-    "kind": "JSDocTupleType",
-    "pos": 1,
-    "end": 24,
-    "types": {
-        "0": {
-            "kind": "NumberKeyword",
-            "pos": 2,
-            "end": 8
-        },
-        "1": {
-            "kind": "StringKeyword",
-            "pos": 9,
-            "end": 15
-        },
-        "2": {
-            "kind": "BooleanKeyword",
-            "pos": 16,
-            "end": 23
-        },
-        "length": 3,
-        "pos": 2,
-        "end": 23
-    }
-}`);
-                });
-            });
-
-            describe("parsesIncorrectly", () => {
-                it("emptyType", () => {
-                    parsesIncorrectly("{}");
-                });
-
-                it("trailingCommaInRecordType", () => {
-                    parsesIncorrectly("{{a,}}");
-                });
-
-                it("unionTypeWithTrailingBar", () => {
-                    parsesIncorrectly("{(a|)}");
-                });
-
-                it("unionTypeWithoutTypes", () => {
-                    parsesIncorrectly("{()}");
-                });
-
-                it("nullableTypeWithoutType", () => {
-                    parsesIncorrectly("{!}");
-                });
-
-                it("functionTypeWithTrailingComma", () => {
-                    parsesIncorrectly("{function(a,)}");
-                });
-
-                it("thisWithoutType", () => {
-                    parsesIncorrectly("{this:}");
-                });
-
-                it("newWithoutType", () => {
-                    parsesIncorrectly("{new:}");
-                });
-
-                it("variadicWithoutType", () => {
-                    parsesIncorrectly("{...}");
-                });
-
-                it("optionalWithoutType", () => {
-                    parsesIncorrectly("{=}");
-                });
-
-                it("allWithType", () => {
-                    parsesIncorrectly("{*foo}");
-                });
-
-                it("typeArgumentsNotFollowingDot", () => {
-                    parsesIncorrectly("{a<>}");
-                });
-
-                it("emptyTypeArguments", () => {
-                    parsesIncorrectly("{a.<>}");
-                });
-
-                it("typeArgumentsWithTrailingComma", () => {
-                    parsesIncorrectly("{a.<a,>}");
-                });
-
-                it("tsFunctionType", () => {
-                    parsesIncorrectly("{() => string}");
-                });
-
-                it("tsConstructoType", () => {
-                    parsesIncorrectly("{new () => string}");
-                });
-
-                it("typeOfType", () => {
-                    parsesIncorrectly("{typeof M}");
-                });
-
-                it("namedParameter", () => {
-                    parsesIncorrectly("{function(a: number)}");
-                });
-
-                it("callSignatureInRecordType", () => {
-                    parsesIncorrectly("{{(): number}}");
-                });
-
-                it("methodInRecordType", () => {
-                    parsesIncorrectly("{{foo(): number}}");
-                });
-
-                it("tupleTypeWithComma", () => {
-                    parsesIncorrectly( "{[,]}");
-                });
-
-                it("tupleTypeWithTrailingComma", () => {
-                    parsesIncorrectly("{[number,]}");
-                });
-
-                it("tupleTypeWithLeadingComma", () => {
-                    parsesIncorrectly("{[,number]}");
-                });
-            });
-        });
-
-        describe("DocComments", () => {
-            function parsesCorrectly(content: string, expected: string) {
-                const comment = parseIsolatedJSDocComment(content);
-                if (!comment) {
-                    Debug.fail("Comment failed to parse entirely");
-                }
-                if (comment.diagnostics.length > 0) {
-                    Debug.fail("Comment has at least one diagnostic: " + comment.diagnostics[0].messageText);
-                }
-
-                const result = JSON.stringify(comment.jsDocComment, (k, v) => {
-                    return v && v.pos !== undefined
-                        ? JSON.parse(Utils.sourceFileToJSON(v))
-                        : v;
-                }, 4);
-
-                if (result !== expected) {
-                    // Turn on a human-readable diff
-<<<<<<< HEAD
-                    if (typeof require !== 'undefined') {
-                        const chai = require('chai');
-                        chai.config.showDiff = true;
-=======
-                    if (typeof require !== "undefined") {
-                        require("chai").config.showDiff = true;
->>>>>>> 7173fa8d
-                        chai.expect(JSON.parse(result)).equal(JSON.parse(expected));
-                    }
-                    else {
-                        assert.equal(result, expected);
-                    }
-                }
-            }
-
-            function parsesIncorrectly(content: string) {
-                const type = parseIsolatedJSDocComment(content);
-                assert.isTrue(!type || type.diagnostics.length > 0);
-            }
-
-            describe("parsesIncorrectly", () => {
-                it("emptyComment", () => {
-                    parsesIncorrectly("/***/");
-                });
-
-                it("threeAsterisks", () => {
-                    parsesIncorrectly("/*** */");
-                });
-
-                it("asteriskAfterPreamble", () => {
-                    parsesIncorrectly("/** * @type {number} */");
-                });
-
-                it("multipleTypes", () => {
-                    parsesIncorrectly(
-`/**
-  * @type {number}
-  * @type {string}
-  */`);
-                });
-
-                it("multipleReturnTypes", () => {
-                    parsesIncorrectly(
-`/**
-  * @return {number}
-  * @return {string}
-  */`);
-                });
-
-                it("noTypeParameters", () => {
-                    parsesIncorrectly(
-`/**
-  * @template
-  */`);
-                });
-
-                it("trailingTypeParameterComma", () => {
-                    parsesIncorrectly(
-`/**
-  * @template T,
-  */`);
-                });
-
-                it("paramWithoutName", () => {
-                    parsesIncorrectly(
-`/**
-  * @param {number}
-  */`);
-                });
-
-                it("paramWithoutTypeOrName", () => {
-                    parsesIncorrectly(
-`/**
-  * @param
-  */`);
-                });
-            });
-
-            describe("parsesCorrectly", () => {
-                it("noLeadingAsterisk", () => {
-                    parsesCorrectly(
-`/**
-    @type {number}
-  */`,
-                        `{
-    "kind": "JSDocComment",
-    "pos": 0,
-    "end": 27,
-    "tags": {
-        "0": {
-            "kind": "JSDocTypeTag",
-            "pos": 8,
-            "end": 22,
-            "atToken": {
-                "kind": "AtToken",
-                "pos": 8,
-                "end": 9
-            },
-            "tagName": {
-                "kind": "Identifier",
-                "pos": 9,
-                "end": 13,
-                "text": "type"
-            },
-            "typeExpression": {
-                "kind": "JSDocTypeExpression",
-                "pos": 14,
-                "end": 22,
-                "type": {
-                    "kind": "NumberKeyword",
-                    "pos": 15,
-                    "end": 21
-                }
-            }
-        },
-        "length": 1,
-        "pos": 8,
-        "end": 22
-    }
-}`);
-                });
-
-                it("noType", () => {
-                    parsesCorrectly(
-                        `/**
-  * @type
-  */`,
-                        `{
-    "kind": "JSDocComment",
-    "pos": 0,
-    "end": 18,
-    "tags": {
-        "0": {
-            "kind": "JSDocTypeTag",
-            "pos": 8,
-            "end": 13,
-            "atToken": {
-                "kind": "AtToken",
-                "pos": 8,
-                "end": 9
-            },
-            "tagName": {
-                "kind": "Identifier",
-                "pos": 9,
-                "end": 13,
-                "text": "type"
-            }
-        },
-        "length": 1,
-        "pos": 8,
-        "end": 13
-    }
-}`);
-                });
-
-                it("noReturnType", () => {
-                    parsesCorrectly(
-                        `/**
-  * @return
-  */`,
-                        `{
-    "kind": "JSDocComment",
-    "pos": 0,
-    "end": 20,
-    "tags": {
-        "0": {
-            "kind": "JSDocReturnTag",
-            "pos": 8,
-            "end": 15,
-            "atToken": {
-                "kind": "AtToken",
-                "pos": 8,
-                "end": 9
-            },
-            "tagName": {
-                "kind": "Identifier",
-                "pos": 9,
-                "end": 15,
-                "text": "return"
-            }
-        },
-        "length": 1,
-        "pos": 8,
-        "end": 15
-    }
-}`);
-                });
-
-                it("leadingAsterisk", () => {
-                    parsesCorrectly(
-`/**
-  * @type {number}
-  */`,
-                        `{
-    "kind": "JSDocComment",
-    "pos": 0,
-    "end": 27,
-    "tags": {
-        "0": {
-            "kind": "JSDocTypeTag",
-            "pos": 8,
-            "end": 22,
-            "atToken": {
-                "kind": "AtToken",
-                "pos": 8,
-                "end": 9
-            },
-            "tagName": {
-                "kind": "Identifier",
-                "pos": 9,
-                "end": 13,
-                "text": "type"
-            },
-            "typeExpression": {
-                "kind": "JSDocTypeExpression",
-                "pos": 14,
-                "end": 22,
-                "type": {
-                    "kind": "NumberKeyword",
-                    "pos": 15,
-                    "end": 21
-                }
-            }
-        },
-        "length": 1,
-        "pos": 8,
-        "end": 22
-    }
-}`);
-                });
-
-                it("typeTag", () => {
-                    parsesCorrectly(
-`/**
-  * @type {number}
-  */`,
-                        `{
-    "kind": "JSDocComment",
-    "pos": 0,
-    "end": 27,
-    "tags": {
-        "0": {
-            "kind": "JSDocTypeTag",
-            "pos": 8,
-            "end": 22,
-            "atToken": {
-                "kind": "AtToken",
-                "pos": 8,
-                "end": 9
-            },
-            "tagName": {
-                "kind": "Identifier",
-                "pos": 9,
-                "end": 13,
-                "text": "type"
-            },
-            "typeExpression": {
-                "kind": "JSDocTypeExpression",
-                "pos": 14,
-                "end": 22,
-                "type": {
-                    "kind": "NumberKeyword",
-                    "pos": 15,
-                    "end": 21
-                }
-            }
-        },
-        "length": 1,
-        "pos": 8,
-        "end": 22
-    }
-}`);
-                });
-
-                it("returnTag1", () => {
-                    parsesCorrectly(
-`/**
-  * @return {number}
-  */`,
-                        `{
-    "kind": "JSDocComment",
-    "pos": 0,
-    "end": 29,
-    "tags": {
-        "0": {
-            "kind": "JSDocReturnTag",
-            "pos": 8,
-            "end": 24,
-            "atToken": {
-                "kind": "AtToken",
-                "pos": 8,
-                "end": 9
-            },
-            "tagName": {
-                "kind": "Identifier",
-                "pos": 9,
-                "end": 15,
-                "text": "return"
-            },
-            "typeExpression": {
-                "kind": "JSDocTypeExpression",
-                "pos": 16,
-                "end": 24,
-                "type": {
-                    "kind": "NumberKeyword",
-                    "pos": 17,
-                    "end": 23
-                }
-            }
-        },
-        "length": 1,
-        "pos": 8,
-        "end": 24
-    }
-}`);
-                });
-
-                it("returnTag2", () => {
-                    parsesCorrectly(
-                        `/**
-  * @return {number} Description text follows
-  */`,
-                        `{
-    "kind": "JSDocComment",
-    "pos": 0,
-    "end": 54,
-    "tags": {
-        "0": {
-            "kind": "JSDocReturnTag",
-            "pos": 8,
-            "end": 24,
-            "atToken": {
-                "kind": "AtToken",
-                "pos": 8,
-                "end": 9
-            },
-            "tagName": {
-                "kind": "Identifier",
-                "pos": 9,
-                "end": 15,
-                "text": "return"
-            },
-            "typeExpression": {
-                "kind": "JSDocTypeExpression",
-                "pos": 16,
-                "end": 24,
-                "type": {
-                    "kind": "NumberKeyword",
-                    "pos": 17,
-                    "end": 23
-                }
-            }
-        },
-        "length": 1,
-        "pos": 8,
-        "end": 24
-    }
-}`);
-                });
-
-                it("returnsTag1", () => {
-                    parsesCorrectly(
-                        `/**
-  * @returns {number}
-  */`,
-                        `{
-    "kind": "JSDocComment",
-    "pos": 0,
-    "end": 30,
-    "tags": {
-        "0": {
-            "kind": "JSDocReturnTag",
-            "pos": 8,
-            "end": 25,
-            "atToken": {
-                "kind": "AtToken",
-                "pos": 8,
-                "end": 9
-            },
-            "tagName": {
-                "kind": "Identifier",
-                "pos": 9,
-                "end": 16,
-                "text": "returns"
-            },
-            "typeExpression": {
-                "kind": "JSDocTypeExpression",
-                "pos": 17,
-                "end": 25,
-                "type": {
-                    "kind": "NumberKeyword",
-                    "pos": 18,
-                    "end": 24
-                }
-            }
-        },
-        "length": 1,
-        "pos": 8,
-        "end": 25
-    }
-}`);
-                });
-
-                it("oneParamTag", () => {
-                    parsesCorrectly(
-`/**
-  * @param {number} name1
-  */`,
-                        `{
-    "kind": "JSDocComment",
-    "pos": 0,
-    "end": 34,
-    "tags": {
-        "0": {
-            "kind": "JSDocParameterTag",
-            "pos": 8,
-            "end": 29,
-            "atToken": {
-                "kind": "AtToken",
-                "pos": 8,
-                "end": 9
-            },
-            "tagName": {
-                "kind": "Identifier",
-                "pos": 9,
-                "end": 14,
-                "text": "param"
-            },
-            "typeExpression": {
-                "kind": "JSDocTypeExpression",
-                "pos": 15,
-                "end": 23,
-                "type": {
-                    "kind": "NumberKeyword",
-                    "pos": 16,
-                    "end": 22
-                }
-            },
-            "postParameterName": {
-                "kind": "Identifier",
-                "pos": 24,
-                "end": 29,
-                "text": "name1"
-            }
-        },
-        "length": 1,
-        "pos": 8,
-        "end": 29
-    }
-}`);
-                });
-
-                it("twoParamTag2", () => {
-                    parsesCorrectly(
-`/**
-  * @param {number} name1
-  * @param {number} name2
-  */`,
-                        `{
-    "kind": "JSDocComment",
-    "pos": 0,
-    "end": 60,
-    "tags": {
-        "0": {
-            "kind": "JSDocParameterTag",
-            "pos": 8,
-            "end": 29,
-            "atToken": {
-                "kind": "AtToken",
-                "pos": 8,
-                "end": 9
-            },
-            "tagName": {
-                "kind": "Identifier",
-                "pos": 9,
-                "end": 14,
-                "text": "param"
-            },
-            "typeExpression": {
-                "kind": "JSDocTypeExpression",
-                "pos": 15,
-                "end": 23,
-                "type": {
-                    "kind": "NumberKeyword",
-                    "pos": 16,
-                    "end": 22
-                }
-            },
-            "postParameterName": {
-                "kind": "Identifier",
-                "pos": 24,
-                "end": 29,
-                "text": "name1"
-            }
-        },
-        "1": {
-            "kind": "JSDocParameterTag",
-            "pos": 34,
-            "end": 55,
-            "atToken": {
-                "kind": "AtToken",
-                "pos": 34,
-                "end": 35
-            },
-            "tagName": {
-                "kind": "Identifier",
-                "pos": 35,
-                "end": 40,
-                "text": "param"
-            },
-            "typeExpression": {
-                "kind": "JSDocTypeExpression",
-                "pos": 41,
-                "end": 49,
-                "type": {
-                    "kind": "NumberKeyword",
-                    "pos": 42,
-                    "end": 48
-                }
-            },
-            "postParameterName": {
-                "kind": "Identifier",
-                "pos": 50,
-                "end": 55,
-                "text": "name2"
-            }
-        },
-        "length": 2,
-        "pos": 8,
-        "end": 55
-    }
-}`);
-                });
-
-                it("paramTag1", () => {
-                    parsesCorrectly(
-                        `/**
-  * @param {number} name1 Description text follows
-  */`,
-                        `{
-    "kind": "JSDocComment",
-    "pos": 0,
-    "end": 59,
-    "tags": {
-        "0": {
-            "kind": "JSDocParameterTag",
-            "pos": 8,
-            "end": 29,
-            "atToken": {
-                "kind": "AtToken",
-                "pos": 8,
-                "end": 9
-            },
-            "tagName": {
-                "kind": "Identifier",
-                "pos": 9,
-                "end": 14,
-                "text": "param"
-            },
-            "typeExpression": {
-                "kind": "JSDocTypeExpression",
-                "pos": 15,
-                "end": 23,
-                "type": {
-                    "kind": "NumberKeyword",
-                    "pos": 16,
-                    "end": 22
-                }
-            },
-            "postParameterName": {
-                "kind": "Identifier",
-                "pos": 24,
-                "end": 29,
-                "text": "name1"
-            }
-        },
-        "length": 1,
-        "pos": 8,
-        "end": 29
-    }
-}`);
-                });
-
-                it("paramTagBracketedName1", () => {
-                    parsesCorrectly(
-                        `/**
-  * @param {number} [name1] Description text follows
-  */`,
-                        `{
-    "kind": "JSDocComment",
-    "pos": 0,
-    "end": 61,
-    "tags": {
-        "0": {
-            "kind": "JSDocParameterTag",
-            "pos": 8,
-            "end": 31,
-            "atToken": {
-                "kind": "AtToken",
-                "pos": 8,
-                "end": 9
-            },
-            "tagName": {
-                "kind": "Identifier",
-                "pos": 9,
-                "end": 14,
-                "text": "param"
-            },
-            "typeExpression": {
-                "kind": "JSDocTypeExpression",
-                "pos": 15,
-                "end": 23,
-                "type": {
-                    "kind": "NumberKeyword",
-                    "pos": 16,
-                    "end": 22
-                }
-            },
-            "postParameterName": {
-                "kind": "Identifier",
-                "pos": 25,
-                "end": 30,
-                "text": "name1"
-            },
-            "isBracketed": true
-        },
-        "length": 1,
-        "pos": 8,
-        "end": 31
-    }
-}`);
-                });
-
-                it("paramTagBracketedName2", () => {
-                    parsesCorrectly(
-                        `/**
-  * @param {number} [ name1 = 1] Description text follows
-  */`,
-                        `{
-    "kind": "JSDocComment",
-    "pos": 0,
-    "end": 66,
-    "tags": {
-        "0": {
-            "kind": "JSDocParameterTag",
-            "pos": 8,
-            "end": 36,
-            "atToken": {
-                "kind": "AtToken",
-                "pos": 8,
-                "end": 9
-            },
-            "tagName": {
-                "kind": "Identifier",
-                "pos": 9,
-                "end": 14,
-                "text": "param"
-            },
-            "typeExpression": {
-                "kind": "JSDocTypeExpression",
-                "pos": 15,
-                "end": 23,
-                "type": {
-                    "kind": "NumberKeyword",
-                    "pos": 16,
-                    "end": 22
-                }
-            },
-            "postParameterName": {
-                "kind": "Identifier",
-                "pos": 26,
-                "end": 31,
-                "text": "name1"
-            },
-            "isBracketed": true
-        },
-        "length": 1,
-        "pos": 8,
-        "end": 36
-    }
-}`);
-                });
-
-                it("twoParamTagOnSameLine", () => {
-                    parsesCorrectly(
-`/**
-  * @param {number} name1 @param {number} name2
-  */`,
-                        `{
-    "kind": "JSDocComment",
-    "pos": 0,
-    "end": 56,
-    "tags": {
-        "0": {
-            "kind": "JSDocParameterTag",
-            "pos": 8,
-            "end": 29,
-            "atToken": {
-                "kind": "AtToken",
-                "pos": 8,
-                "end": 9
-            },
-            "tagName": {
-                "kind": "Identifier",
-                "pos": 9,
-                "end": 14,
-                "text": "param"
-            },
-            "typeExpression": {
-                "kind": "JSDocTypeExpression",
-                "pos": 15,
-                "end": 23,
-                "type": {
-                    "kind": "NumberKeyword",
-                    "pos": 16,
-                    "end": 22
-                }
-            },
-            "postParameterName": {
-                "kind": "Identifier",
-                "pos": 24,
-                "end": 29,
-                "text": "name1"
-            }
-        },
-        "length": 1,
-        "pos": 8,
-        "end": 29
-    }
-}`);
-                });
-
-                it("paramTagNameThenType1", () => {
-                    parsesCorrectly(
-                        `/**
-  * @param name1 {number}
-  */`,
-                        `{
-    "kind": "JSDocComment",
-    "pos": 0,
-    "end": 34,
-    "tags": {
-        "0": {
-            "kind": "JSDocParameterTag",
-            "pos": 8,
-            "end": 29,
-            "atToken": {
-                "kind": "AtToken",
-                "pos": 8,
-                "end": 9
-            },
-            "tagName": {
-                "kind": "Identifier",
-                "pos": 9,
-                "end": 14,
-                "text": "param"
-            },
-            "preParameterName": {
-                "kind": "Identifier",
-                "pos": 15,
-                "end": 20,
-                "text": "name1"
-            },
-            "typeExpression": {
-                "kind": "JSDocTypeExpression",
-                "pos": 21,
-                "end": 29,
-                "type": {
-                    "kind": "NumberKeyword",
-                    "pos": 22,
-                    "end": 28
-                }
-            }
-        },
-        "length": 1,
-        "pos": 8,
-        "end": 29
-    }
-}`);
-                });
-
-                it("paramTagNameThenType2", () => {
-                    parsesCorrectly(
-                        `/**
-  * @param name1 {number} Description
-  */`,
-                        `{
-    "kind": "JSDocComment",
-    "pos": 0,
-    "end": 46,
-    "tags": {
-        "0": {
-            "kind": "JSDocParameterTag",
-            "pos": 8,
-            "end": 29,
-            "atToken": {
-                "kind": "AtToken",
-                "pos": 8,
-                "end": 9
-            },
-            "tagName": {
-                "kind": "Identifier",
-                "pos": 9,
-                "end": 14,
-                "text": "param"
-            },
-            "preParameterName": {
-                "kind": "Identifier",
-                "pos": 15,
-                "end": 20,
-                "text": "name1"
-            },
-            "typeExpression": {
-                "kind": "JSDocTypeExpression",
-                "pos": 21,
-                "end": 29,
-                "type": {
-                    "kind": "NumberKeyword",
-                    "pos": 22,
-                    "end": 28
-                }
-            }
-        },
-        "length": 1,
-        "pos": 8,
-        "end": 29
-    }
-}`);
-                });
-
-                it("templateTag", () => {
-                    parsesCorrectly(
-`/**
-  * @template T
-  */`,
-                        `{
-    "kind": "JSDocComment",
-    "pos": 0,
-    "end": 24,
-    "tags": {
-        "0": {
-            "kind": "JSDocTemplateTag",
-            "pos": 8,
-            "end": 19,
-            "atToken": {
-                "kind": "AtToken",
-                "pos": 8,
-                "end": 9
-            },
-            "tagName": {
-                "kind": "Identifier",
-                "pos": 9,
-                "end": 17,
-                "text": "template"
-            },
-            "typeParameters": {
-                "0": {
-                    "kind": "TypeParameter",
-                    "pos": 18,
-                    "end": 19,
-                    "name": {
-                        "kind": "Identifier",
-                        "pos": 18,
-                        "end": 19,
-                        "text": "T"
-                    }
-                },
-                "length": 1,
-                "pos": 17,
-                "end": 19
-            }
-        },
-        "length": 1,
-        "pos": 8,
-        "end": 19
-    }
-}`);
-                });
-
-                it("templateTag2", () => {
-                    parsesCorrectly(
-                        `/**
-  * @template K,V
-  */`,
-                        `{
-    "kind": "JSDocComment",
-    "pos": 0,
-    "end": 26,
-    "tags": {
-        "0": {
-            "kind": "JSDocTemplateTag",
-            "pos": 8,
-            "end": 21,
-            "atToken": {
-                "kind": "AtToken",
-                "pos": 8,
-                "end": 9
-            },
-            "tagName": {
-                "kind": "Identifier",
-                "pos": 9,
-                "end": 17,
-                "text": "template"
-            },
-            "typeParameters": {
-                "0": {
-                    "kind": "TypeParameter",
-                    "pos": 18,
-                    "end": 19,
-                    "name": {
-                        "kind": "Identifier",
-                        "pos": 18,
-                        "end": 19,
-                        "text": "K"
-                    }
-                },
-                "1": {
-                    "kind": "TypeParameter",
-                    "pos": 20,
-                    "end": 21,
-                    "name": {
-                        "kind": "Identifier",
-                        "pos": 20,
-                        "end": 21,
-                        "text": "V"
-                    }
-                },
-                "length": 2,
-                "pos": 17,
-                "end": 21
-            }
-        },
-        "length": 1,
-        "pos": 8,
-        "end": 21
-    }
-}`);
-                });
-
-                it("templateTag3", () => {
-                    parsesCorrectly(
-                        `/**
-  * @template K ,V
-  */`,
-                        `{
-    "kind": "JSDocComment",
-    "pos": 0,
-    "end": 27,
-    "tags": {
-        "0": {
-            "kind": "JSDocTemplateTag",
-            "pos": 8,
-            "end": 22,
-            "atToken": {
-                "kind": "AtToken",
-                "pos": 8,
-                "end": 9
-            },
-            "tagName": {
-                "kind": "Identifier",
-                "pos": 9,
-                "end": 17,
-                "text": "template"
-            },
-            "typeParameters": {
-                "0": {
-                    "kind": "TypeParameter",
-                    "pos": 18,
-                    "end": 19,
-                    "name": {
-                        "kind": "Identifier",
-                        "pos": 18,
-                        "end": 19,
-                        "text": "K"
-                    }
-                },
-                "1": {
-                    "kind": "TypeParameter",
-                    "pos": 21,
-                    "end": 22,
-                    "name": {
-                        "kind": "Identifier",
-                        "pos": 21,
-                        "end": 22,
-                        "text": "V"
-                    }
-                },
-                "length": 2,
-                "pos": 17,
-                "end": 22
-            }
-        },
-        "length": 1,
-        "pos": 8,
-        "end": 22
-    }
-}`);
-                });
-
-                it("templateTag4", () => {
-                    parsesCorrectly(
-                        `/**
-  * @template K, V
-  */`,
-                        `{
-    "kind": "JSDocComment",
-    "pos": 0,
-    "end": 27,
-    "tags": {
-        "0": {
-            "kind": "JSDocTemplateTag",
-            "pos": 8,
-            "end": 22,
-            "atToken": {
-                "kind": "AtToken",
-                "pos": 8,
-                "end": 9
-            },
-            "tagName": {
-                "kind": "Identifier",
-                "pos": 9,
-                "end": 17,
-                "text": "template"
-            },
-            "typeParameters": {
-                "0": {
-                    "kind": "TypeParameter",
-                    "pos": 18,
-                    "end": 19,
-                    "name": {
-                        "kind": "Identifier",
-                        "pos": 18,
-                        "end": 19,
-                        "text": "K"
-                    }
-                },
-                "1": {
-                    "kind": "TypeParameter",
-                    "pos": 21,
-                    "end": 22,
-                    "name": {
-                        "kind": "Identifier",
-                        "pos": 21,
-                        "end": 22,
-                        "text": "V"
-                    }
-                },
-                "length": 2,
-                "pos": 17,
-                "end": 22
-            }
-        },
-        "length": 1,
-        "pos": 8,
-        "end": 22
-    }
-}`);
-                });
-
-                it("templateTag5", () => {
-                    parsesCorrectly(
-                        `/**
-  * @template K , V
-  */`,
-                        `{
-    "kind": "JSDocComment",
-    "pos": 0,
-    "end": 28,
-    "tags": {
-        "0": {
-            "kind": "JSDocTemplateTag",
-            "pos": 8,
-            "end": 23,
-            "atToken": {
-                "kind": "AtToken",
-                "pos": 8,
-                "end": 9
-            },
-            "tagName": {
-                "kind": "Identifier",
-                "pos": 9,
-                "end": 17,
-                "text": "template"
-            },
-            "typeParameters": {
-                "0": {
-                    "kind": "TypeParameter",
-                    "pos": 18,
-                    "end": 19,
-                    "name": {
-                        "kind": "Identifier",
-                        "pos": 18,
-                        "end": 19,
-                        "text": "K"
-                    }
-                },
-                "1": {
-                    "kind": "TypeParameter",
-                    "pos": 22,
-                    "end": 23,
-                    "name": {
-                        "kind": "Identifier",
-                        "pos": 22,
-                        "end": 23,
-                        "text": "V"
-                    }
-                },
-                "length": 2,
-                "pos": 17,
-                "end": 23
-            }
-        },
-        "length": 1,
-        "pos": 8,
-        "end": 23
-    }
-}`);
-                });
-
-                it("templateTag6", () => {
-                    parsesCorrectly(
-                        `/**
-  * @template K , V Description of type parameters.
-  */`,
-                        `{
-    "kind": "JSDocComment",
-    "pos": 0,
-    "end": 60,
-    "tags": {
-        "0": {
-            "kind": "JSDocTemplateTag",
-            "pos": 8,
-            "end": 23,
-            "atToken": {
-                "kind": "AtToken",
-                "pos": 8,
-                "end": 9
-            },
-            "tagName": {
-                "kind": "Identifier",
-                "pos": 9,
-                "end": 17,
-                "text": "template"
-            },
-            "typeParameters": {
-                "0": {
-                    "kind": "TypeParameter",
-                    "pos": 18,
-                    "end": 19,
-                    "name": {
-                        "kind": "Identifier",
-                        "pos": 18,
-                        "end": 19,
-                        "text": "K"
-                    }
-                },
-                "1": {
-                    "kind": "TypeParameter",
-                    "pos": 22,
-                    "end": 23,
-                    "name": {
-                        "kind": "Identifier",
-                        "pos": 22,
-                        "end": 23,
-                        "text": "V"
-                    }
-                },
-                "length": 2,
-                "pos": 17,
-                "end": 23
-            }
-        },
-        "length": 1,
-        "pos": 8,
-        "end": 23
-    }
-}`);
-                });
-
-                it("paramWithoutType", () => {
-                    parsesCorrectly(
-                        `/**
-  * @param foo
-  */`,
-                        `{
-    "kind": "JSDocComment",
-    "pos": 0,
-    "end": 23,
-    "tags": {
-        "0": {
-            "kind": "JSDocParameterTag",
-            "pos": 8,
-            "end": 18,
-            "atToken": {
-                "kind": "AtToken",
-                "pos": 8,
-                "end": 9
-            },
-            "tagName": {
-                "kind": "Identifier",
-                "pos": 9,
-                "end": 14,
-                "text": "param"
-            },
-            "preParameterName": {
-                "kind": "Identifier",
-                "pos": 15,
-                "end": 18,
-                "text": "foo"
-            }
-        },
-        "length": 1,
-        "pos": 8,
-        "end": 18
-    }
-}`);
-                });
-            });
-        });
-    });
-}
+/// <reference path="..\..\..\src\harness\external\mocha.d.ts" />
+/// <reference path="..\..\..\src\harness\external\chai.d.ts" />
+/// <reference path="..\..\..\src\compiler\parser.ts" />
+/// <reference path="..\..\..\src\harness\harness.ts" />
+
+namespace ts {
+    describe("JSDocParsing", () => {
+        describe("TypeExpressions", () => {
+            function parsesCorrectly(content: string, expected: string) {
+                const typeAndDiagnostics = ts.parseJSDocTypeExpressionForTests(content);
+                assert.isTrue(typeAndDiagnostics && typeAndDiagnostics.diagnostics.length === 0);
+
+                const result = Utils.sourceFileToJSON(typeAndDiagnostics.jsDocTypeExpression.type);
+
+                assert.equal(result, expected);
+            }
+
+            function parsesIncorrectly(content: string) {
+                const type = ts.parseJSDocTypeExpressionForTests(content);
+                assert.isTrue(!type || type.diagnostics.length > 0);
+            }
+
+            describe("parseCorrectly", () => {
+                it("unknownType", () => {
+                    parsesCorrectly("{?}",
+                        `{
+    "kind": "JSDocUnknownType",
+    "pos": 1,
+    "end": 2
+}`);
+                });
+
+                it("allType", () => {
+                    parsesCorrectly("{*}",
+                        `{
+    "kind": "JSDocAllType",
+    "pos": 1,
+    "end": 2
+}`);
+                });
+
+                it("nullableType", () => {
+                    parsesCorrectly("{?number}",
+                        `{
+    "kind": "JSDocNullableType",
+    "pos": 1,
+    "end": 8,
+    "type": {
+        "kind": "NumberKeyword",
+        "pos": 2,
+        "end": 8
+    }
+}`);
+                });
+
+                it("nullableType2", () => {
+                    parsesCorrectly("{number?}",
+                        `{
+    "kind": "JSDocNullableType",
+    "pos": 1,
+    "end": 8,
+    "type": {
+        "kind": "NumberKeyword",
+        "pos": 1,
+        "end": 7
+    }
+}`);
+                });
+
+                it("nonNullableType", () => {
+                    parsesCorrectly("{!number}",
+                        `{
+    "kind": "JSDocNonNullableType",
+    "pos": 1,
+    "end": 8,
+    "type": {
+        "kind": "NumberKeyword",
+        "pos": 2,
+        "end": 8
+    }
+}`);
+                });
+
+                it("nonNullableType2", () => {
+                    parsesCorrectly("{number!}",
+                        `{
+    "kind": "JSDocNonNullableType",
+    "pos": 1,
+    "end": 8,
+    "type": {
+        "kind": "NumberKeyword",
+        "pos": 1,
+        "end": 7
+    }
+}`);
+                });
+
+                it("recordType1", () => {
+                    parsesCorrectly("{{}}",
+                        `{
+    "kind": "JSDocRecordType",
+    "pos": 1,
+    "end": 3,
+    "members": {
+        "length": 0,
+        "pos": 2,
+        "end": 2
+    }
+}`);
+                });
+
+                it("recordType2", () => {
+                    parsesCorrectly("{{foo}}",
+                        `{
+    "kind": "JSDocRecordType",
+    "pos": 1,
+    "end": 6,
+    "members": {
+        "0": {
+            "kind": "JSDocRecordMember",
+            "pos": 2,
+            "end": 5,
+            "name": {
+                "kind": "Identifier",
+                "pos": 2,
+                "end": 5,
+                "text": "foo"
+            }
+        },
+        "length": 1,
+        "pos": 2,
+        "end": 5
+    }
+}`);
+                });
+
+                it("recordType3", () => {
+                    parsesCorrectly("{{foo: number}}",
+                        `{
+    "kind": "JSDocRecordType",
+    "pos": 1,
+    "end": 14,
+    "members": {
+        "0": {
+            "kind": "JSDocRecordMember",
+            "pos": 2,
+            "end": 13,
+            "name": {
+                "kind": "Identifier",
+                "pos": 2,
+                "end": 5,
+                "text": "foo"
+            },
+            "type": {
+                "kind": "NumberKeyword",
+                "pos": 6,
+                "end": 13
+            }
+        },
+        "length": 1,
+        "pos": 2,
+        "end": 13
+    }
+}`);
+                });
+
+                it("recordType4", () => {
+                    parsesCorrectly("{{foo, bar}}",
+                        `{
+    "kind": "JSDocRecordType",
+    "pos": 1,
+    "end": 11,
+    "members": {
+        "0": {
+            "kind": "JSDocRecordMember",
+            "pos": 2,
+            "end": 5,
+            "name": {
+                "kind": "Identifier",
+                "pos": 2,
+                "end": 5,
+                "text": "foo"
+            }
+        },
+        "1": {
+            "kind": "JSDocRecordMember",
+            "pos": 6,
+            "end": 10,
+            "name": {
+                "kind": "Identifier",
+                "pos": 6,
+                "end": 10,
+                "text": "bar"
+            }
+        },
+        "length": 2,
+        "pos": 2,
+        "end": 10
+    }
+}`);
+                });
+
+                it("recordType5", () => {
+                    parsesCorrectly("{{foo: number, bar}}",
+                        `{
+    "kind": "JSDocRecordType",
+    "pos": 1,
+    "end": 19,
+    "members": {
+        "0": {
+            "kind": "JSDocRecordMember",
+            "pos": 2,
+            "end": 13,
+            "name": {
+                "kind": "Identifier",
+                "pos": 2,
+                "end": 5,
+                "text": "foo"
+            },
+            "type": {
+                "kind": "NumberKeyword",
+                "pos": 6,
+                "end": 13
+            }
+        },
+        "1": {
+            "kind": "JSDocRecordMember",
+            "pos": 14,
+            "end": 18,
+            "name": {
+                "kind": "Identifier",
+                "pos": 14,
+                "end": 18,
+                "text": "bar"
+            }
+        },
+        "length": 2,
+        "pos": 2,
+        "end": 18
+    }
+}`);
+                });
+
+                it("recordType6", () => {
+                    parsesCorrectly("{{foo, bar: number}}",
+                        `{
+    "kind": "JSDocRecordType",
+    "pos": 1,
+    "end": 19,
+    "members": {
+        "0": {
+            "kind": "JSDocRecordMember",
+            "pos": 2,
+            "end": 5,
+            "name": {
+                "kind": "Identifier",
+                "pos": 2,
+                "end": 5,
+                "text": "foo"
+            }
+        },
+        "1": {
+            "kind": "JSDocRecordMember",
+            "pos": 6,
+            "end": 18,
+            "name": {
+                "kind": "Identifier",
+                "pos": 6,
+                "end": 10,
+                "text": "bar"
+            },
+            "type": {
+                "kind": "NumberKeyword",
+                "pos": 11,
+                "end": 18
+            }
+        },
+        "length": 2,
+        "pos": 2,
+        "end": 18
+    }
+}`);
+                });
+
+                it("recordType7", () => {
+                    parsesCorrectly("{{foo: number, bar: number}}",
+                        `{
+    "kind": "JSDocRecordType",
+    "pos": 1,
+    "end": 27,
+    "members": {
+        "0": {
+            "kind": "JSDocRecordMember",
+            "pos": 2,
+            "end": 13,
+            "name": {
+                "kind": "Identifier",
+                "pos": 2,
+                "end": 5,
+                "text": "foo"
+            },
+            "type": {
+                "kind": "NumberKeyword",
+                "pos": 6,
+                "end": 13
+            }
+        },
+        "1": {
+            "kind": "JSDocRecordMember",
+            "pos": 14,
+            "end": 26,
+            "name": {
+                "kind": "Identifier",
+                "pos": 14,
+                "end": 18,
+                "text": "bar"
+            },
+            "type": {
+                "kind": "NumberKeyword",
+                "pos": 19,
+                "end": 26
+            }
+        },
+        "length": 2,
+        "pos": 2,
+        "end": 26
+    }
+}`);
+                });
+
+                it("recordType8", () => {
+                    parsesCorrectly("{{function}}",
+                        `{
+    "kind": "JSDocRecordType",
+    "pos": 1,
+    "end": 11,
+    "members": {
+        "0": {
+            "kind": "JSDocRecordMember",
+            "pos": 2,
+            "end": 10,
+            "name": {
+                "kind": "Identifier",
+                "pos": 2,
+                "end": 10,
+                "originalKeywordKind": "FunctionKeyword",
+                "text": "function"
+            }
+        },
+        "length": 1,
+        "pos": 2,
+        "end": 10
+    }
+}`);
+                });
+
+                it("unionType", () => {
+                    parsesCorrectly("{(number|string)}",
+                        `{
+    "kind": "JSDocUnionType",
+    "pos": 1,
+    "end": 16,
+    "types": {
+        "0": {
+            "kind": "NumberKeyword",
+            "pos": 2,
+            "end": 8
+        },
+        "1": {
+            "kind": "StringKeyword",
+            "pos": 9,
+            "end": 15
+        },
+        "length": 2,
+        "pos": 2,
+        "end": 15
+    }
+}`);
+                });
+
+                it("topLevelNoParenUnionType", () => {
+                    parsesCorrectly("{number|string}",
+                        `{
+    "kind": "JSDocUnionType",
+    "pos": 1,
+    "end": 14,
+    "types": {
+        "0": {
+            "kind": "NumberKeyword",
+            "pos": 1,
+            "end": 7
+        },
+        "1": {
+            "kind": "StringKeyword",
+            "pos": 8,
+            "end": 14
+        },
+        "length": 2,
+        "pos": 1,
+        "end": 14
+    }
+}`);
+                });
+
+                it("functionType1", () => {
+                    parsesCorrectly("{function()}",
+                        `{
+    "kind": "JSDocFunctionType",
+    "pos": 1,
+    "end": 11,
+    "parameters": {
+        "length": 0,
+        "pos": 10,
+        "end": 10
+    }
+}`);
+                });
+
+                it("functionType2", () => {
+                    parsesCorrectly("{function(string, boolean)}",
+                        `{
+    "kind": "JSDocFunctionType",
+    "pos": 1,
+    "end": 26,
+    "parameters": {
+        "0": {
+            "kind": "Parameter",
+            "pos": 10,
+            "end": 16,
+            "type": {
+                "kind": "StringKeyword",
+                "pos": 10,
+                "end": 16
+            }
+        },
+        "1": {
+            "kind": "Parameter",
+            "pos": 17,
+            "end": 25,
+            "type": {
+                "kind": "BooleanKeyword",
+                "pos": 17,
+                "end": 25
+            }
+        },
+        "length": 2,
+        "pos": 10,
+        "end": 25
+    }
+}`);
+                });
+
+                it("functionReturnType1", () => {
+                    parsesCorrectly("{function(string, boolean)}",
+                        `{
+    "kind": "JSDocFunctionType",
+    "pos": 1,
+    "end": 26,
+    "parameters": {
+        "0": {
+            "kind": "Parameter",
+            "pos": 10,
+            "end": 16,
+            "type": {
+                "kind": "StringKeyword",
+                "pos": 10,
+                "end": 16
+            }
+        },
+        "1": {
+            "kind": "Parameter",
+            "pos": 17,
+            "end": 25,
+            "type": {
+                "kind": "BooleanKeyword",
+                "pos": 17,
+                "end": 25
+            }
+        },
+        "length": 2,
+        "pos": 10,
+        "end": 25
+    }
+}`);
+                });
+
+                it("thisType1", () => {
+                    parsesCorrectly("{this:a.b}",
+                        `{
+    "kind": "JSDocThisType",
+    "pos": 1,
+    "end": 9,
+    "type": {
+        "kind": "JSDocTypeReference",
+        "pos": 6,
+        "end": 9,
+        "name": {
+            "kind": "FirstNode",
+            "pos": 6,
+            "end": 9,
+            "left": {
+                "kind": "Identifier",
+                "pos": 6,
+                "end": 7,
+                "text": "a"
+            },
+            "right": {
+                "kind": "Identifier",
+                "pos": 8,
+                "end": 9,
+                "text": "b"
+            }
+        }
+    }
+}`);
+                });
+
+                it("newType1", () => {
+                    parsesCorrectly("{new:a.b}",
+                        `{
+    "kind": "JSDocConstructorType",
+    "pos": 1,
+    "end": 8,
+    "type": {
+        "kind": "JSDocTypeReference",
+        "pos": 5,
+        "end": 8,
+        "name": {
+            "kind": "FirstNode",
+            "pos": 5,
+            "end": 8,
+            "left": {
+                "kind": "Identifier",
+                "pos": 5,
+                "end": 6,
+                "text": "a"
+            },
+            "right": {
+                "kind": "Identifier",
+                "pos": 7,
+                "end": 8,
+                "text": "b"
+            }
+        }
+    }
+}`);
+                });
+
+                it("variadicType", () => {
+                    parsesCorrectly("{...number}",
+                        `{
+    "kind": "JSDocVariadicType",
+    "pos": 1,
+    "end": 10,
+    "type": {
+        "kind": "NumberKeyword",
+        "pos": 4,
+        "end": 10
+    }
+}`);
+                });
+
+                it("optionalType", () => {
+                    parsesCorrectly("{number=}",
+                        `{
+    "kind": "JSDocOptionalType",
+    "pos": 1,
+    "end": 8,
+    "type": {
+        "kind": "NumberKeyword",
+        "pos": 1,
+        "end": 7
+    }
+}`);
+                });
+
+                it("optionalNullable", () => {
+                    parsesCorrectly("{?=}",
+                        `{
+    "kind": "JSDocOptionalType",
+    "pos": 1,
+    "end": 3,
+    "type": {
+        "kind": "JSDocUnknownType",
+        "pos": 1,
+        "end": 2
+    }
+}`);
+                });
+
+                it("typeReference1", () => {
+                    parsesCorrectly("{a.<number>}",
+                        `{
+    "kind": "JSDocTypeReference",
+    "pos": 1,
+    "end": 11,
+    "name": {
+        "kind": "Identifier",
+        "pos": 1,
+        "end": 2,
+        "text": "a"
+    },
+    "typeArguments": {
+        "0": {
+            "kind": "NumberKeyword",
+            "pos": 4,
+            "end": 10
+        },
+        "length": 1,
+        "pos": 4,
+        "end": 10
+    }
+}`);
+                });
+
+                it("typeReference2", () => {
+                    parsesCorrectly("{a.<number,string>}",
+                        `{
+    "kind": "JSDocTypeReference",
+    "pos": 1,
+    "end": 18,
+    "name": {
+        "kind": "Identifier",
+        "pos": 1,
+        "end": 2,
+        "text": "a"
+    },
+    "typeArguments": {
+        "0": {
+            "kind": "NumberKeyword",
+            "pos": 4,
+            "end": 10
+        },
+        "1": {
+            "kind": "StringKeyword",
+            "pos": 11,
+            "end": 17
+        },
+        "length": 2,
+        "pos": 4,
+        "end": 17
+    }
+}`);
+                });
+
+                it("typeReference3", () => {
+                    parsesCorrectly("{a.function}",
+                        `{
+    "kind": "JSDocTypeReference",
+    "pos": 1,
+    "end": 11,
+    "name": {
+        "kind": "FirstNode",
+        "pos": 1,
+        "end": 11,
+        "left": {
+            "kind": "Identifier",
+            "pos": 1,
+            "end": 2,
+            "text": "a"
+        },
+        "right": {
+            "kind": "Identifier",
+            "pos": 3,
+            "end": 11,
+            "originalKeywordKind": "FunctionKeyword",
+            "text": "function"
+        }
+    }
+}`);
+                });
+
+                it("arrayType1", () => {
+                    parsesCorrectly(
+                        "{a[]}",
+                        `{
+    "kind": "JSDocArrayType",
+    "pos": 1,
+    "end": 4,
+    "elementType": {
+        "kind": "JSDocTypeReference",
+        "pos": 1,
+        "end": 2,
+        "name": {
+            "kind": "Identifier",
+            "pos": 1,
+            "end": 2,
+            "text": "a"
+        }
+    }
+}`);
+                });
+
+                it("arrayType2", () => {
+                    parsesCorrectly(
+                        "{a[][]}",
+                        `{
+    "kind": "JSDocArrayType",
+    "pos": 1,
+    "end": 6,
+    "elementType": {
+        "kind": "JSDocArrayType",
+        "pos": 1,
+        "end": 4,
+        "elementType": {
+            "kind": "JSDocTypeReference",
+            "pos": 1,
+            "end": 2,
+            "name": {
+                "kind": "Identifier",
+                "pos": 1,
+                "end": 2,
+                "text": "a"
+            }
+        }
+    }
+}`);
+                });
+
+                it("arrayType3", () => {
+                    parsesCorrectly(
+                        "{a[][]=}",
+                        `{
+    "kind": "JSDocOptionalType",
+    "pos": 1,
+    "end": 7,
+    "type": {
+        "kind": "JSDocArrayType",
+        "pos": 1,
+        "end": 6,
+        "elementType": {
+            "kind": "JSDocArrayType",
+            "pos": 1,
+            "end": 4,
+            "elementType": {
+                "kind": "JSDocTypeReference",
+                "pos": 1,
+                "end": 2,
+                "name": {
+                    "kind": "Identifier",
+                    "pos": 1,
+                    "end": 2,
+                    "text": "a"
+                }
+            }
+        }
+    }
+}`);
+                });
+
+                it("keyword1", () => {
+                    parsesCorrectly(
+                        "{var}",
+                        `{
+    "kind": "JSDocTypeReference",
+    "pos": 1,
+    "end": 4,
+    "name": {
+        "kind": "Identifier",
+        "pos": 1,
+        "end": 4,
+        "originalKeywordKind": "VarKeyword",
+        "text": "var"
+    }
+}`);
+                });
+
+                it("keyword2", () => {
+                    parsesCorrectly(
+                        "{null}",
+                        `{
+    "kind": "JSDocTypeReference",
+    "pos": 1,
+    "end": 5,
+    "name": {
+        "kind": "Identifier",
+        "pos": 1,
+        "end": 5,
+        "originalKeywordKind": "NullKeyword",
+        "text": "null"
+    }
+}`);
+                });
+
+                it("keyword3", () => {
+                    parsesCorrectly(
+                        "{undefined}",
+                        `{
+    "kind": "JSDocTypeReference",
+    "pos": 1,
+    "end": 10,
+    "name": {
+        "kind": "Identifier",
+        "pos": 1,
+        "end": 10,
+        "originalKeywordKind": "UndefinedKeyword",
+        "text": "undefined"
+    }
+}`);
+                });
+
+                it("tupleType0", () => {
+                    parsesCorrectly(
+                        "{[]}",
+                        `{
+    "kind": "JSDocTupleType",
+    "pos": 1,
+    "end": 3,
+    "types": {
+        "length": 0,
+        "pos": 2,
+        "end": 2
+    }
+}`);
+                });
+
+                it("tupleType1", () => {
+                    parsesCorrectly(
+                        "{[number]}",
+                        `{
+    "kind": "JSDocTupleType",
+    "pos": 1,
+    "end": 9,
+    "types": {
+        "0": {
+            "kind": "NumberKeyword",
+            "pos": 2,
+            "end": 8
+        },
+        "length": 1,
+        "pos": 2,
+        "end": 8
+    }
+}`);
+                });
+
+                it("tupleType2", () => {
+                    parsesCorrectly(
+                        "{[number,string]}",
+                        `{
+    "kind": "JSDocTupleType",
+    "pos": 1,
+    "end": 16,
+    "types": {
+        "0": {
+            "kind": "NumberKeyword",
+            "pos": 2,
+            "end": 8
+        },
+        "1": {
+            "kind": "StringKeyword",
+            "pos": 9,
+            "end": 15
+        },
+        "length": 2,
+        "pos": 2,
+        "end": 15
+    }
+}`);
+                });
+
+                it("tupleType3", () => {
+                    parsesCorrectly(
+                        "{[number,string,boolean]}",
+                        `{
+    "kind": "JSDocTupleType",
+    "pos": 1,
+    "end": 24,
+    "types": {
+        "0": {
+            "kind": "NumberKeyword",
+            "pos": 2,
+            "end": 8
+        },
+        "1": {
+            "kind": "StringKeyword",
+            "pos": 9,
+            "end": 15
+        },
+        "2": {
+            "kind": "BooleanKeyword",
+            "pos": 16,
+            "end": 23
+        },
+        "length": 3,
+        "pos": 2,
+        "end": 23
+    }
+}`);
+                });
+            });
+
+            describe("parsesIncorrectly", () => {
+                it("emptyType", () => {
+                    parsesIncorrectly("{}");
+                });
+
+                it("trailingCommaInRecordType", () => {
+                    parsesIncorrectly("{{a,}}");
+                });
+
+                it("unionTypeWithTrailingBar", () => {
+                    parsesIncorrectly("{(a|)}");
+                });
+
+                it("unionTypeWithoutTypes", () => {
+                    parsesIncorrectly("{()}");
+                });
+
+                it("nullableTypeWithoutType", () => {
+                    parsesIncorrectly("{!}");
+                });
+
+                it("functionTypeWithTrailingComma", () => {
+                    parsesIncorrectly("{function(a,)}");
+                });
+
+                it("thisWithoutType", () => {
+                    parsesIncorrectly("{this:}");
+                });
+
+                it("newWithoutType", () => {
+                    parsesIncorrectly("{new:}");
+                });
+
+                it("variadicWithoutType", () => {
+                    parsesIncorrectly("{...}");
+                });
+
+                it("optionalWithoutType", () => {
+                    parsesIncorrectly("{=}");
+                });
+
+                it("allWithType", () => {
+                    parsesIncorrectly("{*foo}");
+                });
+
+                it("typeArgumentsNotFollowingDot", () => {
+                    parsesIncorrectly("{a<>}");
+                });
+
+                it("emptyTypeArguments", () => {
+                    parsesIncorrectly("{a.<>}");
+                });
+
+                it("typeArgumentsWithTrailingComma", () => {
+                    parsesIncorrectly("{a.<a,>}");
+                });
+
+                it("tsFunctionType", () => {
+                    parsesIncorrectly("{() => string}");
+                });
+
+                it("tsConstructoType", () => {
+                    parsesIncorrectly("{new () => string}");
+                });
+
+                it("typeOfType", () => {
+                    parsesIncorrectly("{typeof M}");
+                });
+
+                it("namedParameter", () => {
+                    parsesIncorrectly("{function(a: number)}");
+                });
+
+                it("callSignatureInRecordType", () => {
+                    parsesIncorrectly("{{(): number}}");
+                });
+
+                it("methodInRecordType", () => {
+                    parsesIncorrectly("{{foo(): number}}");
+                });
+
+                it("tupleTypeWithComma", () => {
+                    parsesIncorrectly( "{[,]}");
+                });
+
+                it("tupleTypeWithTrailingComma", () => {
+                    parsesIncorrectly("{[number,]}");
+                });
+
+                it("tupleTypeWithLeadingComma", () => {
+                    parsesIncorrectly("{[,number]}");
+                });
+            });
+        });
+
+        describe("DocComments", () => {
+            function parsesCorrectly(content: string, expected: string) {
+                const comment = parseIsolatedJSDocComment(content);
+                if (!comment) {
+                    Debug.fail("Comment failed to parse entirely");
+                }
+                if (comment.diagnostics.length > 0) {
+                    Debug.fail("Comment has at least one diagnostic: " + comment.diagnostics[0].messageText);
+                }
+
+                const result = JSON.stringify(comment.jsDocComment, (k, v) => {
+                    return v && v.pos !== undefined
+                        ? JSON.parse(Utils.sourceFileToJSON(v))
+                        : v;
+                }, 4);
+
+                if (result !== expected) {
+                    // Turn on a human-readable diff
+                    if (typeof require !== "undefined") {
+                        require("chai").config.showDiff = true;
+                        chai.expect(JSON.parse(result)).equal(JSON.parse(expected));
+                    }
+                    else {
+                        assert.equal(result, expected);
+                    }
+                }
+            }
+
+            function parsesIncorrectly(content: string) {
+                const type = parseIsolatedJSDocComment(content);
+                assert.isTrue(!type || type.diagnostics.length > 0);
+            }
+
+            describe("parsesIncorrectly", () => {
+                it("emptyComment", () => {
+                    parsesIncorrectly("/***/");
+                });
+
+                it("threeAsterisks", () => {
+                    parsesIncorrectly("/*** */");
+                });
+
+                it("asteriskAfterPreamble", () => {
+                    parsesIncorrectly("/** * @type {number} */");
+                });
+
+                it("multipleTypes", () => {
+                    parsesIncorrectly(
+`/**
+  * @type {number}
+  * @type {string}
+  */`);
+                });
+
+                it("multipleReturnTypes", () => {
+                    parsesIncorrectly(
+`/**
+  * @return {number}
+  * @return {string}
+  */`);
+                });
+
+                it("noTypeParameters", () => {
+                    parsesIncorrectly(
+`/**
+  * @template
+  */`);
+                });
+
+                it("trailingTypeParameterComma", () => {
+                    parsesIncorrectly(
+`/**
+  * @template T,
+  */`);
+                });
+
+                it("paramWithoutName", () => {
+                    parsesIncorrectly(
+`/**
+  * @param {number}
+  */`);
+                });
+
+                it("paramWithoutTypeOrName", () => {
+                    parsesIncorrectly(
+`/**
+  * @param
+  */`);
+                });
+            });
+
+            describe("parsesCorrectly", () => {
+                it("noLeadingAsterisk", () => {
+                    parsesCorrectly(
+`/**
+    @type {number}
+  */`,
+                        `{
+    "kind": "JSDocComment",
+    "pos": 0,
+    "end": 27,
+    "tags": {
+        "0": {
+            "kind": "JSDocTypeTag",
+            "pos": 8,
+            "end": 22,
+            "atToken": {
+                "kind": "AtToken",
+                "pos": 8,
+                "end": 9
+            },
+            "tagName": {
+                "kind": "Identifier",
+                "pos": 9,
+                "end": 13,
+                "text": "type"
+            },
+            "typeExpression": {
+                "kind": "JSDocTypeExpression",
+                "pos": 14,
+                "end": 22,
+                "type": {
+                    "kind": "NumberKeyword",
+                    "pos": 15,
+                    "end": 21
+                }
+            }
+        },
+        "length": 1,
+        "pos": 8,
+        "end": 22
+    }
+}`);
+                });
+
+                it("noType", () => {
+                    parsesCorrectly(
+                        `/**
+  * @type
+  */`,
+                        `{
+    "kind": "JSDocComment",
+    "pos": 0,
+    "end": 18,
+    "tags": {
+        "0": {
+            "kind": "JSDocTypeTag",
+            "pos": 8,
+            "end": 13,
+            "atToken": {
+                "kind": "AtToken",
+                "pos": 8,
+                "end": 9
+            },
+            "tagName": {
+                "kind": "Identifier",
+                "pos": 9,
+                "end": 13,
+                "text": "type"
+            }
+        },
+        "length": 1,
+        "pos": 8,
+        "end": 13
+    }
+}`);
+                });
+
+                it("noReturnType", () => {
+                    parsesCorrectly(
+                        `/**
+  * @return
+  */`,
+                        `{
+    "kind": "JSDocComment",
+    "pos": 0,
+    "end": 20,
+    "tags": {
+        "0": {
+            "kind": "JSDocReturnTag",
+            "pos": 8,
+            "end": 15,
+            "atToken": {
+                "kind": "AtToken",
+                "pos": 8,
+                "end": 9
+            },
+            "tagName": {
+                "kind": "Identifier",
+                "pos": 9,
+                "end": 15,
+                "text": "return"
+            }
+        },
+        "length": 1,
+        "pos": 8,
+        "end": 15
+    }
+}`);
+                });
+
+                it("leadingAsterisk", () => {
+                    parsesCorrectly(
+`/**
+  * @type {number}
+  */`,
+                        `{
+    "kind": "JSDocComment",
+    "pos": 0,
+    "end": 27,
+    "tags": {
+        "0": {
+            "kind": "JSDocTypeTag",
+            "pos": 8,
+            "end": 22,
+            "atToken": {
+                "kind": "AtToken",
+                "pos": 8,
+                "end": 9
+            },
+            "tagName": {
+                "kind": "Identifier",
+                "pos": 9,
+                "end": 13,
+                "text": "type"
+            },
+            "typeExpression": {
+                "kind": "JSDocTypeExpression",
+                "pos": 14,
+                "end": 22,
+                "type": {
+                    "kind": "NumberKeyword",
+                    "pos": 15,
+                    "end": 21
+                }
+            }
+        },
+        "length": 1,
+        "pos": 8,
+        "end": 22
+    }
+}`);
+                });
+
+                it("typeTag", () => {
+                    parsesCorrectly(
+`/**
+  * @type {number}
+  */`,
+                        `{
+    "kind": "JSDocComment",
+    "pos": 0,
+    "end": 27,
+    "tags": {
+        "0": {
+            "kind": "JSDocTypeTag",
+            "pos": 8,
+            "end": 22,
+            "atToken": {
+                "kind": "AtToken",
+                "pos": 8,
+                "end": 9
+            },
+            "tagName": {
+                "kind": "Identifier",
+                "pos": 9,
+                "end": 13,
+                "text": "type"
+            },
+            "typeExpression": {
+                "kind": "JSDocTypeExpression",
+                "pos": 14,
+                "end": 22,
+                "type": {
+                    "kind": "NumberKeyword",
+                    "pos": 15,
+                    "end": 21
+                }
+            }
+        },
+        "length": 1,
+        "pos": 8,
+        "end": 22
+    }
+}`);
+                });
+
+                it("returnTag1", () => {
+                    parsesCorrectly(
+`/**
+  * @return {number}
+  */`,
+                        `{
+    "kind": "JSDocComment",
+    "pos": 0,
+    "end": 29,
+    "tags": {
+        "0": {
+            "kind": "JSDocReturnTag",
+            "pos": 8,
+            "end": 24,
+            "atToken": {
+                "kind": "AtToken",
+                "pos": 8,
+                "end": 9
+            },
+            "tagName": {
+                "kind": "Identifier",
+                "pos": 9,
+                "end": 15,
+                "text": "return"
+            },
+            "typeExpression": {
+                "kind": "JSDocTypeExpression",
+                "pos": 16,
+                "end": 24,
+                "type": {
+                    "kind": "NumberKeyword",
+                    "pos": 17,
+                    "end": 23
+                }
+            }
+        },
+        "length": 1,
+        "pos": 8,
+        "end": 24
+    }
+}`);
+                });
+
+                it("returnTag2", () => {
+                    parsesCorrectly(
+                        `/**
+  * @return {number} Description text follows
+  */`,
+                        `{
+    "kind": "JSDocComment",
+    "pos": 0,
+    "end": 54,
+    "tags": {
+        "0": {
+            "kind": "JSDocReturnTag",
+            "pos": 8,
+            "end": 24,
+            "atToken": {
+                "kind": "AtToken",
+                "pos": 8,
+                "end": 9
+            },
+            "tagName": {
+                "kind": "Identifier",
+                "pos": 9,
+                "end": 15,
+                "text": "return"
+            },
+            "typeExpression": {
+                "kind": "JSDocTypeExpression",
+                "pos": 16,
+                "end": 24,
+                "type": {
+                    "kind": "NumberKeyword",
+                    "pos": 17,
+                    "end": 23
+                }
+            }
+        },
+        "length": 1,
+        "pos": 8,
+        "end": 24
+    }
+}`);
+                });
+
+                it("returnsTag1", () => {
+                    parsesCorrectly(
+                        `/**
+  * @returns {number}
+  */`,
+                        `{
+    "kind": "JSDocComment",
+    "pos": 0,
+    "end": 30,
+    "tags": {
+        "0": {
+            "kind": "JSDocReturnTag",
+            "pos": 8,
+            "end": 25,
+            "atToken": {
+                "kind": "AtToken",
+                "pos": 8,
+                "end": 9
+            },
+            "tagName": {
+                "kind": "Identifier",
+                "pos": 9,
+                "end": 16,
+                "text": "returns"
+            },
+            "typeExpression": {
+                "kind": "JSDocTypeExpression",
+                "pos": 17,
+                "end": 25,
+                "type": {
+                    "kind": "NumberKeyword",
+                    "pos": 18,
+                    "end": 24
+                }
+            }
+        },
+        "length": 1,
+        "pos": 8,
+        "end": 25
+    }
+}`);
+                });
+
+                it("oneParamTag", () => {
+                    parsesCorrectly(
+`/**
+  * @param {number} name1
+  */`,
+                        `{
+    "kind": "JSDocComment",
+    "pos": 0,
+    "end": 34,
+    "tags": {
+        "0": {
+            "kind": "JSDocParameterTag",
+            "pos": 8,
+            "end": 29,
+            "atToken": {
+                "kind": "AtToken",
+                "pos": 8,
+                "end": 9
+            },
+            "tagName": {
+                "kind": "Identifier",
+                "pos": 9,
+                "end": 14,
+                "text": "param"
+            },
+            "typeExpression": {
+                "kind": "JSDocTypeExpression",
+                "pos": 15,
+                "end": 23,
+                "type": {
+                    "kind": "NumberKeyword",
+                    "pos": 16,
+                    "end": 22
+                }
+            },
+            "postParameterName": {
+                "kind": "Identifier",
+                "pos": 24,
+                "end": 29,
+                "text": "name1"
+            }
+        },
+        "length": 1,
+        "pos": 8,
+        "end": 29
+    }
+}`);
+                });
+
+                it("twoParamTag2", () => {
+                    parsesCorrectly(
+`/**
+  * @param {number} name1
+  * @param {number} name2
+  */`,
+                        `{
+    "kind": "JSDocComment",
+    "pos": 0,
+    "end": 60,
+    "tags": {
+        "0": {
+            "kind": "JSDocParameterTag",
+            "pos": 8,
+            "end": 29,
+            "atToken": {
+                "kind": "AtToken",
+                "pos": 8,
+                "end": 9
+            },
+            "tagName": {
+                "kind": "Identifier",
+                "pos": 9,
+                "end": 14,
+                "text": "param"
+            },
+            "typeExpression": {
+                "kind": "JSDocTypeExpression",
+                "pos": 15,
+                "end": 23,
+                "type": {
+                    "kind": "NumberKeyword",
+                    "pos": 16,
+                    "end": 22
+                }
+            },
+            "postParameterName": {
+                "kind": "Identifier",
+                "pos": 24,
+                "end": 29,
+                "text": "name1"
+            }
+        },
+        "1": {
+            "kind": "JSDocParameterTag",
+            "pos": 34,
+            "end": 55,
+            "atToken": {
+                "kind": "AtToken",
+                "pos": 34,
+                "end": 35
+            },
+            "tagName": {
+                "kind": "Identifier",
+                "pos": 35,
+                "end": 40,
+                "text": "param"
+            },
+            "typeExpression": {
+                "kind": "JSDocTypeExpression",
+                "pos": 41,
+                "end": 49,
+                "type": {
+                    "kind": "NumberKeyword",
+                    "pos": 42,
+                    "end": 48
+                }
+            },
+            "postParameterName": {
+                "kind": "Identifier",
+                "pos": 50,
+                "end": 55,
+                "text": "name2"
+            }
+        },
+        "length": 2,
+        "pos": 8,
+        "end": 55
+    }
+}`);
+                });
+
+                it("paramTag1", () => {
+                    parsesCorrectly(
+                        `/**
+  * @param {number} name1 Description text follows
+  */`,
+                        `{
+    "kind": "JSDocComment",
+    "pos": 0,
+    "end": 59,
+    "tags": {
+        "0": {
+            "kind": "JSDocParameterTag",
+            "pos": 8,
+            "end": 29,
+            "atToken": {
+                "kind": "AtToken",
+                "pos": 8,
+                "end": 9
+            },
+            "tagName": {
+                "kind": "Identifier",
+                "pos": 9,
+                "end": 14,
+                "text": "param"
+            },
+            "typeExpression": {
+                "kind": "JSDocTypeExpression",
+                "pos": 15,
+                "end": 23,
+                "type": {
+                    "kind": "NumberKeyword",
+                    "pos": 16,
+                    "end": 22
+                }
+            },
+            "postParameterName": {
+                "kind": "Identifier",
+                "pos": 24,
+                "end": 29,
+                "text": "name1"
+            }
+        },
+        "length": 1,
+        "pos": 8,
+        "end": 29
+    }
+}`);
+                });
+
+                it("paramTagBracketedName1", () => {
+                    parsesCorrectly(
+                        `/**
+  * @param {number} [name1] Description text follows
+  */`,
+                        `{
+    "kind": "JSDocComment",
+    "pos": 0,
+    "end": 61,
+    "tags": {
+        "0": {
+            "kind": "JSDocParameterTag",
+            "pos": 8,
+            "end": 31,
+            "atToken": {
+                "kind": "AtToken",
+                "pos": 8,
+                "end": 9
+            },
+            "tagName": {
+                "kind": "Identifier",
+                "pos": 9,
+                "end": 14,
+                "text": "param"
+            },
+            "typeExpression": {
+                "kind": "JSDocTypeExpression",
+                "pos": 15,
+                "end": 23,
+                "type": {
+                    "kind": "NumberKeyword",
+                    "pos": 16,
+                    "end": 22
+                }
+            },
+            "postParameterName": {
+                "kind": "Identifier",
+                "pos": 25,
+                "end": 30,
+                "text": "name1"
+            },
+            "isBracketed": true
+        },
+        "length": 1,
+        "pos": 8,
+        "end": 31
+    }
+}`);
+                });
+
+                it("paramTagBracketedName2", () => {
+                    parsesCorrectly(
+                        `/**
+  * @param {number} [ name1 = 1] Description text follows
+  */`,
+                        `{
+    "kind": "JSDocComment",
+    "pos": 0,
+    "end": 66,
+    "tags": {
+        "0": {
+            "kind": "JSDocParameterTag",
+            "pos": 8,
+            "end": 36,
+            "atToken": {
+                "kind": "AtToken",
+                "pos": 8,
+                "end": 9
+            },
+            "tagName": {
+                "kind": "Identifier",
+                "pos": 9,
+                "end": 14,
+                "text": "param"
+            },
+            "typeExpression": {
+                "kind": "JSDocTypeExpression",
+                "pos": 15,
+                "end": 23,
+                "type": {
+                    "kind": "NumberKeyword",
+                    "pos": 16,
+                    "end": 22
+                }
+            },
+            "postParameterName": {
+                "kind": "Identifier",
+                "pos": 26,
+                "end": 31,
+                "text": "name1"
+            },
+            "isBracketed": true
+        },
+        "length": 1,
+        "pos": 8,
+        "end": 36
+    }
+}`);
+                });
+
+                it("twoParamTagOnSameLine", () => {
+                    parsesCorrectly(
+`/**
+  * @param {number} name1 @param {number} name2
+  */`,
+                        `{
+    "kind": "JSDocComment",
+    "pos": 0,
+    "end": 56,
+    "tags": {
+        "0": {
+            "kind": "JSDocParameterTag",
+            "pos": 8,
+            "end": 29,
+            "atToken": {
+                "kind": "AtToken",
+                "pos": 8,
+                "end": 9
+            },
+            "tagName": {
+                "kind": "Identifier",
+                "pos": 9,
+                "end": 14,
+                "text": "param"
+            },
+            "typeExpression": {
+                "kind": "JSDocTypeExpression",
+                "pos": 15,
+                "end": 23,
+                "type": {
+                    "kind": "NumberKeyword",
+                    "pos": 16,
+                    "end": 22
+                }
+            },
+            "postParameterName": {
+                "kind": "Identifier",
+                "pos": 24,
+                "end": 29,
+                "text": "name1"
+            }
+        },
+        "length": 1,
+        "pos": 8,
+        "end": 29
+    }
+}`);
+                });
+
+                it("paramTagNameThenType1", () => {
+                    parsesCorrectly(
+                        `/**
+  * @param name1 {number}
+  */`,
+                        `{
+    "kind": "JSDocComment",
+    "pos": 0,
+    "end": 34,
+    "tags": {
+        "0": {
+            "kind": "JSDocParameterTag",
+            "pos": 8,
+            "end": 29,
+            "atToken": {
+                "kind": "AtToken",
+                "pos": 8,
+                "end": 9
+            },
+            "tagName": {
+                "kind": "Identifier",
+                "pos": 9,
+                "end": 14,
+                "text": "param"
+            },
+            "preParameterName": {
+                "kind": "Identifier",
+                "pos": 15,
+                "end": 20,
+                "text": "name1"
+            },
+            "typeExpression": {
+                "kind": "JSDocTypeExpression",
+                "pos": 21,
+                "end": 29,
+                "type": {
+                    "kind": "NumberKeyword",
+                    "pos": 22,
+                    "end": 28
+                }
+            }
+        },
+        "length": 1,
+        "pos": 8,
+        "end": 29
+    }
+}`);
+                });
+
+                it("paramTagNameThenType2", () => {
+                    parsesCorrectly(
+                        `/**
+  * @param name1 {number} Description
+  */`,
+                        `{
+    "kind": "JSDocComment",
+    "pos": 0,
+    "end": 46,
+    "tags": {
+        "0": {
+            "kind": "JSDocParameterTag",
+            "pos": 8,
+            "end": 29,
+            "atToken": {
+                "kind": "AtToken",
+                "pos": 8,
+                "end": 9
+            },
+            "tagName": {
+                "kind": "Identifier",
+                "pos": 9,
+                "end": 14,
+                "text": "param"
+            },
+            "preParameterName": {
+                "kind": "Identifier",
+                "pos": 15,
+                "end": 20,
+                "text": "name1"
+            },
+            "typeExpression": {
+                "kind": "JSDocTypeExpression",
+                "pos": 21,
+                "end": 29,
+                "type": {
+                    "kind": "NumberKeyword",
+                    "pos": 22,
+                    "end": 28
+                }
+            }
+        },
+        "length": 1,
+        "pos": 8,
+        "end": 29
+    }
+}`);
+                });
+
+                it("templateTag", () => {
+                    parsesCorrectly(
+`/**
+  * @template T
+  */`,
+                        `{
+    "kind": "JSDocComment",
+    "pos": 0,
+    "end": 24,
+    "tags": {
+        "0": {
+            "kind": "JSDocTemplateTag",
+            "pos": 8,
+            "end": 19,
+            "atToken": {
+                "kind": "AtToken",
+                "pos": 8,
+                "end": 9
+            },
+            "tagName": {
+                "kind": "Identifier",
+                "pos": 9,
+                "end": 17,
+                "text": "template"
+            },
+            "typeParameters": {
+                "0": {
+                    "kind": "TypeParameter",
+                    "pos": 18,
+                    "end": 19,
+                    "name": {
+                        "kind": "Identifier",
+                        "pos": 18,
+                        "end": 19,
+                        "text": "T"
+                    }
+                },
+                "length": 1,
+                "pos": 17,
+                "end": 19
+            }
+        },
+        "length": 1,
+        "pos": 8,
+        "end": 19
+    }
+}`);
+                });
+
+                it("templateTag2", () => {
+                    parsesCorrectly(
+                        `/**
+  * @template K,V
+  */`,
+                        `{
+    "kind": "JSDocComment",
+    "pos": 0,
+    "end": 26,
+    "tags": {
+        "0": {
+            "kind": "JSDocTemplateTag",
+            "pos": 8,
+            "end": 21,
+            "atToken": {
+                "kind": "AtToken",
+                "pos": 8,
+                "end": 9
+            },
+            "tagName": {
+                "kind": "Identifier",
+                "pos": 9,
+                "end": 17,
+                "text": "template"
+            },
+            "typeParameters": {
+                "0": {
+                    "kind": "TypeParameter",
+                    "pos": 18,
+                    "end": 19,
+                    "name": {
+                        "kind": "Identifier",
+                        "pos": 18,
+                        "end": 19,
+                        "text": "K"
+                    }
+                },
+                "1": {
+                    "kind": "TypeParameter",
+                    "pos": 20,
+                    "end": 21,
+                    "name": {
+                        "kind": "Identifier",
+                        "pos": 20,
+                        "end": 21,
+                        "text": "V"
+                    }
+                },
+                "length": 2,
+                "pos": 17,
+                "end": 21
+            }
+        },
+        "length": 1,
+        "pos": 8,
+        "end": 21
+    }
+}`);
+                });
+
+                it("templateTag3", () => {
+                    parsesCorrectly(
+                        `/**
+  * @template K ,V
+  */`,
+                        `{
+    "kind": "JSDocComment",
+    "pos": 0,
+    "end": 27,
+    "tags": {
+        "0": {
+            "kind": "JSDocTemplateTag",
+            "pos": 8,
+            "end": 22,
+            "atToken": {
+                "kind": "AtToken",
+                "pos": 8,
+                "end": 9
+            },
+            "tagName": {
+                "kind": "Identifier",
+                "pos": 9,
+                "end": 17,
+                "text": "template"
+            },
+            "typeParameters": {
+                "0": {
+                    "kind": "TypeParameter",
+                    "pos": 18,
+                    "end": 19,
+                    "name": {
+                        "kind": "Identifier",
+                        "pos": 18,
+                        "end": 19,
+                        "text": "K"
+                    }
+                },
+                "1": {
+                    "kind": "TypeParameter",
+                    "pos": 21,
+                    "end": 22,
+                    "name": {
+                        "kind": "Identifier",
+                        "pos": 21,
+                        "end": 22,
+                        "text": "V"
+                    }
+                },
+                "length": 2,
+                "pos": 17,
+                "end": 22
+            }
+        },
+        "length": 1,
+        "pos": 8,
+        "end": 22
+    }
+}`);
+                });
+
+                it("templateTag4", () => {
+                    parsesCorrectly(
+                        `/**
+  * @template K, V
+  */`,
+                        `{
+    "kind": "JSDocComment",
+    "pos": 0,
+    "end": 27,
+    "tags": {
+        "0": {
+            "kind": "JSDocTemplateTag",
+            "pos": 8,
+            "end": 22,
+            "atToken": {
+                "kind": "AtToken",
+                "pos": 8,
+                "end": 9
+            },
+            "tagName": {
+                "kind": "Identifier",
+                "pos": 9,
+                "end": 17,
+                "text": "template"
+            },
+            "typeParameters": {
+                "0": {
+                    "kind": "TypeParameter",
+                    "pos": 18,
+                    "end": 19,
+                    "name": {
+                        "kind": "Identifier",
+                        "pos": 18,
+                        "end": 19,
+                        "text": "K"
+                    }
+                },
+                "1": {
+                    "kind": "TypeParameter",
+                    "pos": 21,
+                    "end": 22,
+                    "name": {
+                        "kind": "Identifier",
+                        "pos": 21,
+                        "end": 22,
+                        "text": "V"
+                    }
+                },
+                "length": 2,
+                "pos": 17,
+                "end": 22
+            }
+        },
+        "length": 1,
+        "pos": 8,
+        "end": 22
+    }
+}`);
+                });
+
+                it("templateTag5", () => {
+                    parsesCorrectly(
+                        `/**
+  * @template K , V
+  */`,
+                        `{
+    "kind": "JSDocComment",
+    "pos": 0,
+    "end": 28,
+    "tags": {
+        "0": {
+            "kind": "JSDocTemplateTag",
+            "pos": 8,
+            "end": 23,
+            "atToken": {
+                "kind": "AtToken",
+                "pos": 8,
+                "end": 9
+            },
+            "tagName": {
+                "kind": "Identifier",
+                "pos": 9,
+                "end": 17,
+                "text": "template"
+            },
+            "typeParameters": {
+                "0": {
+                    "kind": "TypeParameter",
+                    "pos": 18,
+                    "end": 19,
+                    "name": {
+                        "kind": "Identifier",
+                        "pos": 18,
+                        "end": 19,
+                        "text": "K"
+                    }
+                },
+                "1": {
+                    "kind": "TypeParameter",
+                    "pos": 22,
+                    "end": 23,
+                    "name": {
+                        "kind": "Identifier",
+                        "pos": 22,
+                        "end": 23,
+                        "text": "V"
+                    }
+                },
+                "length": 2,
+                "pos": 17,
+                "end": 23
+            }
+        },
+        "length": 1,
+        "pos": 8,
+        "end": 23
+    }
+}`);
+                });
+
+                it("templateTag6", () => {
+                    parsesCorrectly(
+                        `/**
+  * @template K , V Description of type parameters.
+  */`,
+                        `{
+    "kind": "JSDocComment",
+    "pos": 0,
+    "end": 60,
+    "tags": {
+        "0": {
+            "kind": "JSDocTemplateTag",
+            "pos": 8,
+            "end": 23,
+            "atToken": {
+                "kind": "AtToken",
+                "pos": 8,
+                "end": 9
+            },
+            "tagName": {
+                "kind": "Identifier",
+                "pos": 9,
+                "end": 17,
+                "text": "template"
+            },
+            "typeParameters": {
+                "0": {
+                    "kind": "TypeParameter",
+                    "pos": 18,
+                    "end": 19,
+                    "name": {
+                        "kind": "Identifier",
+                        "pos": 18,
+                        "end": 19,
+                        "text": "K"
+                    }
+                },
+                "1": {
+                    "kind": "TypeParameter",
+                    "pos": 22,
+                    "end": 23,
+                    "name": {
+                        "kind": "Identifier",
+                        "pos": 22,
+                        "end": 23,
+                        "text": "V"
+                    }
+                },
+                "length": 2,
+                "pos": 17,
+                "end": 23
+            }
+        },
+        "length": 1,
+        "pos": 8,
+        "end": 23
+    }
+}`);
+                });
+
+                it("paramWithoutType", () => {
+                    parsesCorrectly(
+                        `/**
+  * @param foo
+  */`,
+                        `{
+    "kind": "JSDocComment",
+    "pos": 0,
+    "end": 23,
+    "tags": {
+        "0": {
+            "kind": "JSDocParameterTag",
+            "pos": 8,
+            "end": 18,
+            "atToken": {
+                "kind": "AtToken",
+                "pos": 8,
+                "end": 9
+            },
+            "tagName": {
+                "kind": "Identifier",
+                "pos": 9,
+                "end": 14,
+                "text": "param"
+            },
+            "preParameterName": {
+                "kind": "Identifier",
+                "pos": 15,
+                "end": 18,
+                "text": "foo"
+            }
+        },
+        "length": 1,
+        "pos": 8,
+        "end": 18
+    }
+}`);
+                });
+            });
+        });
+    });
+}